use crate::acp::AcpThreadView;
use crate::{AgentPanel, RemoveSelectedThread};
use agent2::{HistoryEntry, HistoryStore};
use chrono::{Datelike as _, Local, NaiveDate, TimeDelta};
use editor::{Editor, EditorEvent};
use fuzzy::StringMatchCandidate;
use gpui::{
    App, Entity, EventEmitter, FocusHandle, Focusable, ScrollStrategy, Task,
    UniformListScrollHandle, WeakEntity, Window, uniform_list,
};
use std::{fmt::Display, ops::Range};
use text::Bias;
use time::{OffsetDateTime, UtcOffset};
use ui::{
<<<<<<< HEAD
    HighlightedLabel, ListItem, ListItemSpacing, Scrollbar, ScrollbarState, Tooltip, prelude::*,
=======
    HighlightedLabel, IconButtonShape, ListItem, ListItemSpacing, Tooltip, WithScrollbar,
    prelude::*,
>>>>>>> ded64676
};

pub struct AcpThreadHistory {
    pub(crate) history_store: Entity<HistoryStore>,
    scroll_handle: UniformListScrollHandle,
    selected_index: usize,
    hovered_index: Option<usize>,
    search_editor: Entity<Editor>,
    search_query: SharedString,

    visible_items: Vec<ListItemType>,

    local_timezone: UtcOffset,

    _update_task: Task<()>,
    _subscriptions: Vec<gpui::Subscription>,
}

enum ListItemType {
    BucketSeparator(TimeBucket),
    Entry {
        entry: HistoryEntry,
        format: EntryTimeFormat,
    },
    SearchResult {
        entry: HistoryEntry,
        positions: Vec<usize>,
    },
}

impl ListItemType {
    fn history_entry(&self) -> Option<&HistoryEntry> {
        match self {
            ListItemType::Entry { entry, .. } => Some(entry),
            ListItemType::SearchResult { entry, .. } => Some(entry),
            _ => None,
        }
    }
}

pub enum ThreadHistoryEvent {
    Open(HistoryEntry),
}

impl EventEmitter<ThreadHistoryEvent> for AcpThreadHistory {}

impl AcpThreadHistory {
    pub(crate) fn new(
        history_store: Entity<agent2::HistoryStore>,
        window: &mut Window,
        cx: &mut Context<Self>,
    ) -> Self {
        let search_editor = cx.new(|cx| {
            let mut editor = Editor::single_line(window, cx);
            editor.set_placeholder_text("Search threads...", window, cx);
            editor
        });

        let search_editor_subscription =
            cx.subscribe(&search_editor, |this, search_editor, event, cx| {
                if let EditorEvent::BufferEdited = event {
                    let query = search_editor.read(cx).text(cx);
                    if this.search_query != query {
                        this.search_query = query.into();
                        this.update_visible_items(false, cx);
                    }
                }
            });

        let history_store_subscription = cx.observe(&history_store, |this, _, cx| {
            this.update_visible_items(true, cx);
        });

        let scroll_handle = UniformListScrollHandle::default();

        let mut this = Self {
            history_store,
            scroll_handle,
            selected_index: 0,
            hovered_index: None,
            visible_items: Default::default(),
            search_editor,
            local_timezone: UtcOffset::from_whole_seconds(
                chrono::Local::now().offset().local_minus_utc(),
            )
            .unwrap(),
            search_query: SharedString::default(),
            _subscriptions: vec![search_editor_subscription, history_store_subscription],
            _update_task: Task::ready(()),
        };
        this.update_visible_items(false, cx);
        this
    }

    fn update_visible_items(&mut self, preserve_selected_item: bool, cx: &mut Context<Self>) {
        let entries = self
            .history_store
            .update(cx, |store, _| store.entries().collect());
        let new_list_items = if self.search_query.is_empty() {
            self.add_list_separators(entries, cx)
        } else {
            self.filter_search_results(entries, cx)
        };
        let selected_history_entry = if preserve_selected_item {
            self.selected_history_entry().cloned()
        } else {
            None
        };

        self._update_task = cx.spawn(async move |this, cx| {
            let new_visible_items = new_list_items.await;
            this.update(cx, |this, cx| {
                let new_selected_index = if let Some(history_entry) = selected_history_entry {
                    let history_entry_id = history_entry.id();
                    new_visible_items
                        .iter()
                        .position(|visible_entry| {
                            visible_entry
                                .history_entry()
                                .is_some_and(|entry| entry.id() == history_entry_id)
                        })
                        .unwrap_or(0)
                } else {
                    0
                };

                this.visible_items = new_visible_items;
                this.set_selected_index(new_selected_index, Bias::Right, cx);
                cx.notify();
            })
            .ok();
        });
    }

    fn add_list_separators(&self, entries: Vec<HistoryEntry>, cx: &App) -> Task<Vec<ListItemType>> {
        cx.background_spawn(async move {
            let mut items = Vec::with_capacity(entries.len() + 1);
            let mut bucket = None;
            let today = Local::now().naive_local().date();

            for entry in entries.into_iter() {
                let entry_date = entry
                    .updated_at()
                    .with_timezone(&Local)
                    .naive_local()
                    .date();
                let entry_bucket = TimeBucket::from_dates(today, entry_date);

                if Some(entry_bucket) != bucket {
                    bucket = Some(entry_bucket);
                    items.push(ListItemType::BucketSeparator(entry_bucket));
                }

                items.push(ListItemType::Entry {
                    entry,
                    format: entry_bucket.into(),
                });
            }
            items
        })
    }

    fn filter_search_results(
        &self,
        entries: Vec<HistoryEntry>,
        cx: &App,
    ) -> Task<Vec<ListItemType>> {
        let query = self.search_query.clone();
        cx.background_spawn({
            let executor = cx.background_executor().clone();
            async move {
                let mut candidates = Vec::with_capacity(entries.len());

                for (idx, entry) in entries.iter().enumerate() {
                    candidates.push(StringMatchCandidate::new(idx, entry.title()));
                }

                const MAX_MATCHES: usize = 100;

                let matches = fuzzy::match_strings(
                    &candidates,
                    &query,
                    false,
                    true,
                    MAX_MATCHES,
                    &Default::default(),
                    executor,
                )
                .await;

                matches
                    .into_iter()
                    .map(|search_match| ListItemType::SearchResult {
                        entry: entries[search_match.candidate_id].clone(),
                        positions: search_match.positions,
                    })
                    .collect()
            }
        })
    }

    fn search_produced_no_matches(&self) -> bool {
        self.visible_items.is_empty() && !self.search_query.is_empty()
    }

    fn selected_history_entry(&self) -> Option<&HistoryEntry> {
        self.get_history_entry(self.selected_index)
    }

    fn get_history_entry(&self, visible_items_ix: usize) -> Option<&HistoryEntry> {
        self.visible_items.get(visible_items_ix)?.history_entry()
    }

    fn set_selected_index(&mut self, mut index: usize, bias: Bias, cx: &mut Context<Self>) {
        if self.visible_items.len() == 0 {
            self.selected_index = 0;
            return;
        }
        while matches!(
            self.visible_items.get(index),
            None | Some(ListItemType::BucketSeparator(..))
        ) {
            index = match bias {
                Bias::Left => {
                    if index == 0 {
                        self.visible_items.len() - 1
                    } else {
                        index - 1
                    }
                }
                Bias::Right => {
                    if index >= self.visible_items.len() - 1 {
                        0
                    } else {
                        index + 1
                    }
                }
            };
        }
        self.selected_index = index;
        self.scroll_handle
            .scroll_to_item(index, ScrollStrategy::Top);
        cx.notify()
    }

    pub fn select_previous(
        &mut self,
        _: &menu::SelectPrevious,
        _window: &mut Window,
        cx: &mut Context<Self>,
    ) {
        if self.selected_index == 0 {
            self.set_selected_index(self.visible_items.len() - 1, Bias::Left, cx);
        } else {
            self.set_selected_index(self.selected_index - 1, Bias::Left, cx);
        }
    }

    pub fn select_next(
        &mut self,
        _: &menu::SelectNext,
        _window: &mut Window,
        cx: &mut Context<Self>,
    ) {
        if self.selected_index == self.visible_items.len() - 1 {
            self.set_selected_index(0, Bias::Right, cx);
        } else {
            self.set_selected_index(self.selected_index + 1, Bias::Right, cx);
        }
    }

    fn select_first(
        &mut self,
        _: &menu::SelectFirst,
        _window: &mut Window,
        cx: &mut Context<Self>,
    ) {
        self.set_selected_index(0, Bias::Right, cx);
    }

    fn select_last(&mut self, _: &menu::SelectLast, _window: &mut Window, cx: &mut Context<Self>) {
        self.set_selected_index(self.visible_items.len() - 1, Bias::Left, cx);
    }

    fn confirm(&mut self, _: &menu::Confirm, _window: &mut Window, cx: &mut Context<Self>) {
        self.confirm_entry(self.selected_index, cx);
    }

    fn confirm_entry(&mut self, ix: usize, cx: &mut Context<Self>) {
        let Some(entry) = self.get_history_entry(ix) else {
            return;
        };
        cx.emit(ThreadHistoryEvent::Open(entry.clone()));
    }

    fn remove_selected_thread(
        &mut self,
        _: &RemoveSelectedThread,
        _window: &mut Window,
        cx: &mut Context<Self>,
    ) {
        self.remove_thread(self.selected_index, cx)
    }

    fn remove_thread(&mut self, visible_item_ix: usize, cx: &mut Context<Self>) {
        let Some(entry) = self.get_history_entry(visible_item_ix) else {
            return;
        };

        let task = match entry {
            HistoryEntry::AcpThread(thread) => self
                .history_store
                .update(cx, |this, cx| this.delete_thread(thread.id.clone(), cx)),
            HistoryEntry::TextThread(context) => self.history_store.update(cx, |this, cx| {
                this.delete_text_thread(context.path.clone(), cx)
            }),
        };
        task.detach_and_log_err(cx);
    }

    fn render_list_items(
        &mut self,
        range: Range<usize>,
        _window: &mut Window,
        cx: &mut Context<Self>,
    ) -> Vec<AnyElement> {
        self.visible_items
            .get(range.clone())
            .into_iter()
            .flatten()
            .enumerate()
            .map(|(ix, item)| self.render_list_item(item, range.start + ix, cx))
            .collect()
    }

    fn render_list_item(&self, item: &ListItemType, ix: usize, cx: &Context<Self>) -> AnyElement {
        match item {
            ListItemType::Entry { entry, format } => self
                .render_history_entry(entry, *format, ix, Vec::default(), cx)
                .into_any(),
            ListItemType::SearchResult { entry, positions } => self.render_history_entry(
                entry,
                EntryTimeFormat::DateAndTime,
                ix,
                positions.clone(),
                cx,
            ),
            ListItemType::BucketSeparator(bucket) => div()
                .px(DynamicSpacing::Base06.rems(cx))
                .pt_2()
                .pb_1()
                .child(
                    Label::new(bucket.to_string())
                        .size(LabelSize::XSmall)
                        .color(Color::Muted),
                )
                .into_any_element(),
        }
    }

    fn render_history_entry(
        &self,
        entry: &HistoryEntry,
        format: EntryTimeFormat,
        ix: usize,
        highlight_positions: Vec<usize>,
        cx: &Context<Self>,
    ) -> AnyElement {
        let selected = ix == self.selected_index;
        let hovered = Some(ix) == self.hovered_index;
        let timestamp = entry.updated_at().timestamp();
        let thread_timestamp = format.format_timestamp(timestamp, self.local_timezone);

        h_flex()
            .w_full()
            .pb_1()
            .child(
                ListItem::new(ix)
                    .rounded()
                    .toggle_state(selected)
                    .spacing(ListItemSpacing::Sparse)
                    .start_slot(
                        h_flex()
                            .w_full()
                            .gap_2()
                            .justify_between()
                            .child(
                                HighlightedLabel::new(entry.title(), highlight_positions)
                                    .size(LabelSize::Small)
                                    .truncate(),
                            )
                            .child(
                                Label::new(thread_timestamp)
                                    .color(Color::Muted)
                                    .size(LabelSize::XSmall),
                            ),
                    )
                    .on_hover(cx.listener(move |this, is_hovered, _window, cx| {
                        if *is_hovered {
                            this.hovered_index = Some(ix);
                        } else if this.hovered_index == Some(ix) {
                            this.hovered_index = None;
                        }

                        cx.notify();
                    }))
                    .end_slot::<IconButton>(if hovered {
                        Some(
                            IconButton::new("delete", IconName::Trash)
                                .icon_size(IconSize::XSmall)
                                .icon_color(Color::Muted)
                                .tooltip(move |window, cx| {
                                    Tooltip::for_action("Delete", &RemoveSelectedThread, window, cx)
                                })
                                .on_click(
                                    cx.listener(move |this, _, _, cx| this.remove_thread(ix, cx)),
                                ),
                        )
                    } else {
                        None
                    })
                    .on_click(cx.listener(move |this, _, _, cx| this.confirm_entry(ix, cx))),
            )
            .into_any_element()
    }
}

impl Focusable for AcpThreadHistory {
    fn focus_handle(&self, cx: &App) -> FocusHandle {
        self.search_editor.focus_handle(cx)
    }
}

impl Render for AcpThreadHistory {
    fn render(&mut self, window: &mut Window, cx: &mut Context<Self>) -> impl IntoElement {
        v_flex()
            .key_context("ThreadHistory")
            .size_full()
            .on_action(cx.listener(Self::select_previous))
            .on_action(cx.listener(Self::select_next))
            .on_action(cx.listener(Self::select_first))
            .on_action(cx.listener(Self::select_last))
            .on_action(cx.listener(Self::confirm))
            .on_action(cx.listener(Self::remove_selected_thread))
            .when(!self.history_store.read(cx).is_empty(cx), |parent| {
                parent.child(
                    h_flex()
                        .h(px(41.)) // Match the toolbar perfectly
                        .w_full()
                        .py_1()
                        .px_2()
                        .gap_2()
                        .justify_between()
                        .border_b_1()
                        .border_color(cx.theme().colors().border)
                        .child(
                            Icon::new(IconName::MagnifyingGlass)
                                .color(Color::Muted)
                                .size(IconSize::Small),
                        )
                        .child(self.search_editor.clone()),
                )
            })
            .child({
                let view = v_flex()
                    .id("list-container")
                    .relative()
                    .overflow_hidden()
                    .flex_grow();

                if self.history_store.read(cx).is_empty(cx) {
                    view.justify_center()
                        .child(
                            h_flex().w_full().justify_center().child(
                                Label::new("You don't have any past threads yet.")
                                    .size(LabelSize::Small),
                            ),
                        )
                } else if self.search_produced_no_matches() {
                    view.justify_center().child(
                        h_flex().w_full().justify_center().child(
                            Label::new("No threads match your search.").size(LabelSize::Small),
                        ),
                    )
                } else {
                    view.pr_5()
                        .child(
                            uniform_list(
                                "thread-history",
                                self.visible_items.len(),
                                cx.processor(|this, range: Range<usize>, window, cx| {
                                    this.render_list_items(range, window, cx)
                                }),
                            )
                            .p_1()
                            .track_scroll(self.scroll_handle.clone())
                            .flex_grow(),
                        )
                        .vertical_scrollbar_for(self.scroll_handle.clone(), window, cx)
                }
            })
    }
}

#[derive(IntoElement)]
pub struct AcpHistoryEntryElement {
    entry: HistoryEntry,
    thread_view: WeakEntity<AcpThreadView>,
    selected: bool,
    hovered: bool,
    on_hover: Box<dyn Fn(&bool, &mut Window, &mut App) + 'static>,
}

impl AcpHistoryEntryElement {
    pub fn new(entry: HistoryEntry, thread_view: WeakEntity<AcpThreadView>) -> Self {
        Self {
            entry,
            thread_view,
            selected: false,
            hovered: false,
            on_hover: Box::new(|_, _, _| {}),
        }
    }

    pub fn hovered(mut self, hovered: bool) -> Self {
        self.hovered = hovered;
        self
    }

    pub fn on_hover(mut self, on_hover: impl Fn(&bool, &mut Window, &mut App) + 'static) -> Self {
        self.on_hover = Box::new(on_hover);
        self
    }
}

impl RenderOnce for AcpHistoryEntryElement {
    fn render(self, _window: &mut Window, _cx: &mut App) -> impl IntoElement {
        let id = self.entry.id();
        let title = self.entry.title();
        let timestamp = self.entry.updated_at();

        let formatted_time = {
            let now = chrono::Utc::now();
            let duration = now.signed_duration_since(timestamp);

            if duration.num_days() > 0 {
                format!("{}d", duration.num_days())
            } else if duration.num_hours() > 0 {
                format!("{}h ago", duration.num_hours())
            } else if duration.num_minutes() > 0 {
                format!("{}m ago", duration.num_minutes())
            } else {
                "Just now".to_string()
            }
        };

        ListItem::new(id)
            .rounded()
            .toggle_state(self.selected)
            .spacing(ListItemSpacing::Sparse)
            .start_slot(
                h_flex()
                    .w_full()
                    .gap_2()
                    .justify_between()
                    .child(Label::new(title).size(LabelSize::Small).truncate())
                    .child(
                        Label::new(formatted_time)
                            .color(Color::Muted)
                            .size(LabelSize::XSmall),
                    ),
            )
            .on_hover(self.on_hover)
            .end_slot::<IconButton>(if self.hovered || self.selected {
                Some(
                    IconButton::new("delete", IconName::Trash)
                        .icon_size(IconSize::XSmall)
                        .icon_color(Color::Muted)
                        .tooltip(move |window, cx| {
                            Tooltip::for_action("Delete", &RemoveSelectedThread, window, cx)
                        })
                        .on_click({
                            let thread_view = self.thread_view.clone();
                            let entry = self.entry.clone();

                            move |_event, _window, cx| {
                                if let Some(thread_view) = thread_view.upgrade() {
                                    thread_view.update(cx, |thread_view, cx| {
                                        thread_view.delete_history_entry(entry.clone(), cx);
                                    });
                                }
                            }
                        }),
                )
            } else {
                None
            })
            .on_click({
                let thread_view = self.thread_view.clone();
                let entry = self.entry;

                move |_event, window, cx| {
                    if let Some(workspace) = thread_view
                        .upgrade()
                        .and_then(|view| view.read(cx).workspace().upgrade())
                    {
                        match &entry {
                            HistoryEntry::AcpThread(thread_metadata) => {
                                if let Some(panel) = workspace.read(cx).panel::<AgentPanel>(cx) {
                                    panel.update(cx, |panel, cx| {
                                        panel.load_agent_thread(
                                            thread_metadata.clone(),
                                            window,
                                            cx,
                                        );
                                    });
                                }
                            }
                            HistoryEntry::TextThread(context) => {
                                if let Some(panel) = workspace.read(cx).panel::<AgentPanel>(cx) {
                                    panel.update(cx, |panel, cx| {
                                        panel
                                            .open_saved_prompt_editor(
                                                context.path.clone(),
                                                window,
                                                cx,
                                            )
                                            .detach_and_log_err(cx);
                                    });
                                }
                            }
                        }
                    }
                }
            })
    }
}

#[derive(Clone, Copy)]
pub enum EntryTimeFormat {
    DateAndTime,
    TimeOnly,
}

impl EntryTimeFormat {
    fn format_timestamp(&self, timestamp: i64, timezone: UtcOffset) -> String {
        let timestamp = OffsetDateTime::from_unix_timestamp(timestamp).unwrap();

        match self {
            EntryTimeFormat::DateAndTime => time_format::format_localized_timestamp(
                timestamp,
                OffsetDateTime::now_utc(),
                timezone,
                time_format::TimestampFormat::EnhancedAbsolute,
            ),
            EntryTimeFormat::TimeOnly => time_format::format_time(timestamp),
        }
    }
}

impl From<TimeBucket> for EntryTimeFormat {
    fn from(bucket: TimeBucket) -> Self {
        match bucket {
            TimeBucket::Today => EntryTimeFormat::TimeOnly,
            TimeBucket::Yesterday => EntryTimeFormat::TimeOnly,
            TimeBucket::ThisWeek => EntryTimeFormat::DateAndTime,
            TimeBucket::PastWeek => EntryTimeFormat::DateAndTime,
            TimeBucket::All => EntryTimeFormat::DateAndTime,
        }
    }
}

#[derive(PartialEq, Eq, Clone, Copy, Debug)]
enum TimeBucket {
    Today,
    Yesterday,
    ThisWeek,
    PastWeek,
    All,
}

impl TimeBucket {
    fn from_dates(reference: NaiveDate, date: NaiveDate) -> Self {
        if date == reference {
            return TimeBucket::Today;
        }

        if date == reference - TimeDelta::days(1) {
            return TimeBucket::Yesterday;
        }

        let week = date.iso_week();

        if reference.iso_week() == week {
            return TimeBucket::ThisWeek;
        }

        let last_week = (reference - TimeDelta::days(7)).iso_week();

        if week == last_week {
            return TimeBucket::PastWeek;
        }

        TimeBucket::All
    }
}

impl Display for TimeBucket {
    fn fmt(&self, f: &mut std::fmt::Formatter<'_>) -> std::fmt::Result {
        match self {
            TimeBucket::Today => write!(f, "Today"),
            TimeBucket::Yesterday => write!(f, "Yesterday"),
            TimeBucket::ThisWeek => write!(f, "This Week"),
            TimeBucket::PastWeek => write!(f, "Past Week"),
            TimeBucket::All => write!(f, "All"),
        }
    }
}

#[cfg(test)]
mod tests {
    use super::*;
    use chrono::NaiveDate;

    #[test]
    fn test_time_bucket_from_dates() {
        let today = NaiveDate::from_ymd_opt(2023, 1, 15).unwrap();

        let date = today;
        assert_eq!(TimeBucket::from_dates(today, date), TimeBucket::Today);

        let date = NaiveDate::from_ymd_opt(2023, 1, 14).unwrap();
        assert_eq!(TimeBucket::from_dates(today, date), TimeBucket::Yesterday);

        let date = NaiveDate::from_ymd_opt(2023, 1, 13).unwrap();
        assert_eq!(TimeBucket::from_dates(today, date), TimeBucket::ThisWeek);

        let date = NaiveDate::from_ymd_opt(2023, 1, 11).unwrap();
        assert_eq!(TimeBucket::from_dates(today, date), TimeBucket::ThisWeek);

        let date = NaiveDate::from_ymd_opt(2023, 1, 8).unwrap();
        assert_eq!(TimeBucket::from_dates(today, date), TimeBucket::PastWeek);

        let date = NaiveDate::from_ymd_opt(2023, 1, 5).unwrap();
        assert_eq!(TimeBucket::from_dates(today, date), TimeBucket::PastWeek);

        // All: not in this week or last week
        let date = NaiveDate::from_ymd_opt(2023, 1, 1).unwrap();
        assert_eq!(TimeBucket::from_dates(today, date), TimeBucket::All);

        // Test year boundary cases
        let new_year = NaiveDate::from_ymd_opt(2023, 1, 1).unwrap();

        let date = NaiveDate::from_ymd_opt(2022, 12, 31).unwrap();
        assert_eq!(
            TimeBucket::from_dates(new_year, date),
            TimeBucket::Yesterday
        );

        let date = NaiveDate::from_ymd_opt(2022, 12, 28).unwrap();
        assert_eq!(TimeBucket::from_dates(new_year, date), TimeBucket::ThisWeek);
    }
}<|MERGE_RESOLUTION|>--- conflicted
+++ resolved
@@ -12,12 +12,7 @@
 use text::Bias;
 use time::{OffsetDateTime, UtcOffset};
 use ui::{
-<<<<<<< HEAD
-    HighlightedLabel, ListItem, ListItemSpacing, Scrollbar, ScrollbarState, Tooltip, prelude::*,
-=======
-    HighlightedLabel, IconButtonShape, ListItem, ListItemSpacing, Tooltip, WithScrollbar,
-    prelude::*,
->>>>>>> ded64676
+    HighlightedLabel, ListItem, ListItemSpacing, WithScrollbar, Tooltip, prelude::*,
 };
 
 pub struct AcpThreadHistory {
