--- conflicted
+++ resolved
@@ -2638,6 +2638,183 @@
                     metadata: None,
                     files: USER,
                 }),
+                SettingsPageItem::SettingItem(SettingItem {
+                    title: "Default Width",
+                    description: "Default width when the terminal is docked to the left or right",
+                    field: Box::new(SettingField {
+                        pick: |settings_content| {
+                            if let Some(terminal) = &settings_content.terminal {
+                                &terminal.default_width
+                            } else {
+                                &None
+                            }
+                        },
+                        pick_mut: |settings_content| {
+                            &mut settings_content
+                                .terminal
+                                .get_or_insert_default()
+                                .default_width
+                        },
+                    }),
+                    metadata: None,
+                }),
+                SettingsPageItem::SettingItem(SettingItem {
+                    title: "Default Height",
+                    description: "Default height when the terminal is docked to the bottom",
+                    field: Box::new(SettingField {
+                        pick: |settings_content| {
+                            if let Some(terminal) = &settings_content.terminal {
+                                &terminal.default_height
+                            } else {
+                                &None
+                            }
+                        },
+                        pick_mut: |settings_content| {
+                            &mut settings_content
+                                .terminal
+                                .get_or_insert_default()
+                                .default_height
+                        },
+                    }),
+                    metadata: None,
+                }),
+                SettingsPageItem::SettingItem(SettingItem {
+                    title: "Blinking",
+                    description: "Sets the cursor blinking behavior in the terminal",
+                    field: Box::new(SettingField {
+                        pick: |settings_content| {
+                            if let Some(terminal) = &settings_content.terminal {
+                                &terminal.blinking
+                            } else {
+                                &None
+                            }
+                        },
+                        pick_mut: |settings_content| {
+                            &mut settings_content.terminal.get_or_insert_default().blinking
+                        },
+                    }),
+                    metadata: None,
+                }),
+                SettingsPageItem::SettingItem(SettingItem {
+                    title: "Cursor Shape",
+                    description: "Default cursor shape for the terminal",
+                    field: Box::new(SettingField {
+                        pick: |settings_content| {
+                            if let Some(terminal) = &settings_content.terminal {
+                                &terminal.cursor_shape
+                            } else {
+                                &None
+                            }
+                        },
+                        pick_mut: |settings_content| {
+                            &mut settings_content
+                                .terminal
+                                .get_or_insert_default()
+                                .cursor_shape
+                        },
+                    }),
+                    metadata: None,
+                }),
+                SettingsPageItem::SettingItem(SettingItem {
+                    title: "Alternate Scroll",
+                    description: "Sets whether Alternate Scroll mode is active by default",
+                    field: Box::new(SettingField {
+                        pick: |settings_content| {
+                            if let Some(terminal) = &settings_content.terminal {
+                                &terminal.alternate_scroll
+                            } else {
+                                &None
+                            }
+                        },
+                        pick_mut: |settings_content| {
+                            &mut settings_content
+                                .terminal
+                                .get_or_insert_default()
+                                .alternate_scroll
+                        },
+                    }),
+                    metadata: None,
+                }),
+                SettingsPageItem::SettingItem(SettingItem {
+                    title: "Option As Meta",
+                    description: "Sets whether the option key behaves as the meta key",
+                    field: Box::new(SettingField {
+                        pick: |settings_content| {
+                            if let Some(terminal) = &settings_content.terminal {
+                                &terminal.option_as_meta
+                            } else {
+                                &None
+                            }
+                        },
+                        pick_mut: |settings_content| {
+                            &mut settings_content
+                                .terminal
+                                .get_or_insert_default()
+                                .option_as_meta
+                        },
+                    }),
+                    metadata: None,
+                }),
+                SettingsPageItem::SettingItem(SettingItem {
+                    title: "Copy On Select",
+                    description: "Whether selecting text in the terminal automatically copies to clipboard",
+                    field: Box::new(SettingField {
+                        pick: |settings_content| {
+                            if let Some(terminal) = &settings_content.terminal {
+                                &terminal.copy_on_select
+                            } else {
+                                &None
+                            }
+                        },
+                        pick_mut: |settings_content| {
+                            &mut settings_content
+                                .terminal
+                                .get_or_insert_default()
+                                .copy_on_select
+                        },
+                    }),
+                    metadata: None,
+                }),
+                SettingsPageItem::SettingItem(SettingItem {
+                    title: "Keep Selection On Copy",
+                    description: "Whether to keep the text selection after copying it to the clipboard",
+                    field: Box::new(SettingField {
+                        pick: |settings_content| {
+                            if let Some(terminal) = &settings_content.terminal {
+                                &terminal.keep_selection_on_copy
+                            } else {
+                                &None
+                            }
+                        },
+                        pick_mut: |settings_content| {
+                            &mut settings_content
+                                .terminal
+                                .get_or_insert_default()
+                                .keep_selection_on_copy
+                        },
+                    }),
+                    metadata: None,
+                }),
+                SettingsPageItem::SettingItem(SettingItem {
+                    title: "Max Scroll History Lines",
+                    description: "The maximum number of lines to keep in the scrollback history",
+                    field: Box::new(SettingField {
+                        pick: |settings_content| {
+                            if let Some(terminal) = &settings_content.terminal {
+                                &terminal.max_scroll_history_lines
+                            } else {
+                                &None
+                            }
+                        },
+                        pick_mut: |settings_content| {
+                            &mut settings_content
+                                .terminal
+                                .get_or_insert_default()
+                                .max_scroll_history_lines
+                        },
+                    }),
+                    metadata: None,
+                }),
                 SettingsPageItem::SectionHeader("Outline Panel"),
                 SettingsPageItem::SettingItem(SettingItem {
                     title: "Outline Panel Button",
@@ -3833,1869 +4010,8 @@
                     title: "Disable AI",
                     description: "Whether to disable all AI features in Zed",
                     field: Box::new(SettingField {
-<<<<<<< HEAD
-                        pick: |settings_content| {
-                            if let Some(project_panel) = &settings_content.project_panel {
-                                &project_panel.auto_fold_dirs
-                            } else {
-                                &None
-                            }
-                        },
-                        pick_mut: |settings_content| {
-                            &mut settings_content
-                                .project_panel
-                                .get_or_insert_default()
-                                .auto_fold_dirs
-                        },
-                    }),
-                    metadata: None,
-                }),
-                // SettingsPageItem::SettingItem(SettingItem {
-                //     title: "Scrollbar Show",
-                //     description: "When to show the scrollbar in the project panel",
-                //     field: Box::new(SettingField {
-                //         pick: |settings_content| {
-                //             if let Some(project_panel) = &settings_content.project_panel {
-                //                 if let Some(scrollbar) = &project_panel.scrollbar {
-                //                     &scrollbar.show
-                //                 } else {
-                //                     &None
-                //                 }
-                //             } else {
-                //                 &None
-                //             }
-                //         },
-                //         pick_mut: |settings_content| {
-                //             &mut settings_content
-                //                 .project_panel
-                //                 .get_or_insert_default()
-                //                 .scrollbar
-                //         },
-                //     }),
-                //     metadata: None,
-                // }),
-                SettingsPageItem::SettingItem(SettingItem {
-                    title: "Show Diagnostics",
-                    description: "Which files containing diagnostic errors/warnings to mark in the project panel",
-                    field: Box::new(SettingField {
-                        pick: |settings_content| {
-                            if let Some(project_panel) = &settings_content.project_panel {
-                                &project_panel.show_diagnostics
-                            } else {
-                                &None
-                            }
-                        },
-                        pick_mut: |settings_content| {
-                            &mut settings_content
-                                .project_panel
-                                .get_or_insert_default()
-                                .show_diagnostics
-                        },
-                    }),
-                    metadata: None,
-                }),
-                SettingsPageItem::SettingItem(SettingItem {
-                    title: "Sticky Scroll",
-                    description: "Whether to stick parent directories at top of the project panel",
-                    field: Box::new(SettingField {
-                        pick: |settings_content| {
-                            if let Some(project_panel) = &settings_content.project_panel {
-                                &project_panel.sticky_scroll
-                            } else {
-                                &None
-                            }
-                        },
-                        pick_mut: |settings_content| {
-                            &mut settings_content
-                                .project_panel
-                                .get_or_insert_default()
-                                .sticky_scroll
-                        },
-                    }),
-                    metadata: None,
-                }),
-                // SettingsPageItem::SettingItem(SettingItem {
-                //     title: "Indent Guides Show",
-                //     description: "When to show indent guides in the project panel",
-                //     field: Box::new(SettingField {
-                //         pick: |settings_content| {
-                //             if let Some(project_panel) = &settings_content.project_panel {
-                //                 if let Some(indent_guides) = &project_panel.indent_guides {
-                //                     &indent_guides.show
-                //                 } else {
-                //                     &None
-                //                 }
-                //             } else {
-                //                 &None
-                //             }
-                //         },
-                //         pick_mut: |settings_content| {
-                //             &mut settings_content
-                //                 .project_panel
-                //                 .get_or_insert_default()
-                //                 .indent_guides
-                //                 .get_or_insert_default()
-                //                 .show
-                //         },
-                //     }),
-                //     metadata: None,
-                // }),
-                SettingsPageItem::SettingItem(SettingItem {
-                    title: "Drag and Drop",
-                    description: "Whether to enable drag-and-drop operations in the project panel",
-                    field: Box::new(SettingField {
-                        pick: |settings_content| {
-                            if let Some(project_panel) = &settings_content.project_panel {
-                                &project_panel.drag_and_drop
-                            } else {
-                                &None
-                            }
-                        },
-                        pick_mut: |settings_content| {
-                            &mut settings_content
-                                .project_panel
-                                .get_or_insert_default()
-                                .drag_and_drop
-                        },
-                    }),
-                    metadata: None,
-                }),
-                SettingsPageItem::SettingItem(SettingItem {
-                    title: "Hide Root",
-                    description: "Whether to hide the root entry when only one folder is open in the window",
-                    field: Box::new(SettingField {
-                        pick: |settings_content| {
-                            if let Some(project_panel) = &settings_content.project_panel {
-                                &project_panel.hide_root
-                            } else {
-                                &None
-                            }
-                        },
-                        pick_mut: |settings_content| {
-                            &mut settings_content
-                                .project_panel
-                                .get_or_insert_default()
-                                .hide_root
-                        },
-                    }),
-                    metadata: None,
-                }),
-                SettingsPageItem::SectionHeader("Terminal Panel"),
-                SettingsPageItem::SettingItem(SettingItem {
-                    title: "Terminal Dock",
-                    description: "Where to dock the terminal panel",
-                    field: Box::new(SettingField {
-                        pick: |settings_content| {
-                            if let Some(terminal) = &settings_content.terminal {
-                                &terminal.dock
-                            } else {
-                                &None
-                            }
-                        },
-                        pick_mut: |settings_content| {
-                            &mut settings_content.terminal.get_or_insert_default().dock
-                        },
-                    }),
-                    metadata: None,
-                }),
-                SettingsPageItem::SettingItem(SettingItem {
-                    title: "Default Width",
-                    description: "Default width when the terminal is docked to the left or right",
-                    field: Box::new(SettingField {
-                        pick: |settings_content| {
-                            if let Some(terminal) = &settings_content.terminal {
-                                &terminal.default_width
-                            } else {
-                                &None
-                            }
-                        },
-                        pick_mut: |settings_content| {
-                            &mut settings_content
-                                .terminal
-                                .get_or_insert_default()
-                                .default_width
-                        },
-                    }),
-                    metadata: None,
-                }),
-                SettingsPageItem::SettingItem(SettingItem {
-                    title: "Default Height",
-                    description: "Default height when the terminal is docked to the bottom",
-                    field: Box::new(SettingField {
-                        pick: |settings_content| {
-                            if let Some(terminal) = &settings_content.terminal {
-                                &terminal.default_height
-                            } else {
-                                &None
-                            }
-                        },
-                        pick_mut: |settings_content| {
-                            &mut settings_content
-                                .terminal
-                                .get_or_insert_default()
-                                .default_height
-                        },
-                    }),
-                    metadata: None,
-                }),
-                SettingsPageItem::SettingItem(SettingItem {
-                    title: "Blinking",
-                    description: "Sets the cursor blinking behavior in the terminal",
-                    field: Box::new(SettingField {
-                        pick: |settings_content| {
-                            if let Some(terminal) = &settings_content.terminal {
-                                &terminal.blinking
-                            } else {
-                                &None
-                            }
-                        },
-                        pick_mut: |settings_content| {
-                            &mut settings_content.terminal.get_or_insert_default().blinking
-                        },
-                    }),
-                    metadata: None,
-                }),
-                SettingsPageItem::SettingItem(SettingItem {
-                    title: "Cursor Shape",
-                    description: "Default cursor shape for the terminal",
-                    field: Box::new(SettingField {
-                        pick: |settings_content| {
-                            if let Some(terminal) = &settings_content.terminal {
-                                &terminal.cursor_shape
-                            } else {
-                                &None
-                            }
-                        },
-                        pick_mut: |settings_content| {
-                            &mut settings_content
-                                .terminal
-                                .get_or_insert_default()
-                                .cursor_shape
-                        },
-                    }),
-                    metadata: None,
-                }),
-                SettingsPageItem::SettingItem(SettingItem {
-                    title: "Alternate Scroll",
-                    description: "Sets whether Alternate Scroll mode is active by default",
-                    field: Box::new(SettingField {
-                        pick: |settings_content| {
-                            if let Some(terminal) = &settings_content.terminal {
-                                &terminal.alternate_scroll
-                            } else {
-                                &None
-                            }
-                        },
-                        pick_mut: |settings_content| {
-                            &mut settings_content
-                                .terminal
-                                .get_or_insert_default()
-                                .alternate_scroll
-                        },
-                    }),
-                    metadata: None,
-                }),
-                SettingsPageItem::SettingItem(SettingItem {
-                    title: "Option As Meta",
-                    description: "Sets whether the option key behaves as the meta key",
-                    field: Box::new(SettingField {
-                        pick: |settings_content| {
-                            if let Some(terminal) = &settings_content.terminal {
-                                &terminal.option_as_meta
-                            } else {
-                                &None
-                            }
-                        },
-                        pick_mut: |settings_content| {
-                            &mut settings_content
-                                .terminal
-                                .get_or_insert_default()
-                                .option_as_meta
-                        },
-                    }),
-                    metadata: None,
-                }),
-                SettingsPageItem::SettingItem(SettingItem {
-                    title: "Copy On Select",
-                    description: "Whether selecting text in the terminal automatically copies to clipboard",
-                    field: Box::new(SettingField {
-                        pick: |settings_content| {
-                            if let Some(terminal) = &settings_content.terminal {
-                                &terminal.copy_on_select
-                            } else {
-                                &None
-                            }
-                        },
-                        pick_mut: |settings_content| {
-                            &mut settings_content
-                                .terminal
-                                .get_or_insert_default()
-                                .copy_on_select
-                        },
-                    }),
-                    metadata: None,
-                }),
-                SettingsPageItem::SettingItem(SettingItem {
-                    title: "Keep Selection On Copy",
-                    description: "Whether to keep the text selection after copying it to the clipboard",
-                    field: Box::new(SettingField {
-                        pick: |settings_content| {
-                            if let Some(terminal) = &settings_content.terminal {
-                                &terminal.keep_selection_on_copy
-                            } else {
-                                &None
-                            }
-                        },
-                        pick_mut: |settings_content| {
-                            &mut settings_content
-                                .terminal
-                                .get_or_insert_default()
-                                .keep_selection_on_copy
-                        },
-                    }),
-                    metadata: None,
-                }),
-                SettingsPageItem::SettingItem(SettingItem {
-                    title: "Max Scroll History Lines",
-                    description: "The maximum number of lines to keep in the scrollback history",
-                    field: Box::new(SettingField {
-                        pick: |settings_content| {
-                            if let Some(terminal) = &settings_content.terminal {
-                                &terminal.max_scroll_history_lines
-                            } else {
-                                &None
-                            }
-                        },
-                        pick_mut: |settings_content| {
-                            &mut settings_content
-                                .terminal
-                                .get_or_insert_default()
-                                .max_scroll_history_lines
-                        },
-                    }),
-                    metadata: None,
-                }),
-                SettingsPageItem::SectionHeader("Outline Panel"),
-                SettingsPageItem::SettingItem(SettingItem {
-                    title: "Outline Panel Button",
-                    description: "Whether to show the outline panel button in the status bar",
-                    field: Box::new(SettingField {
-                        pick: |settings_content| {
-                            if let Some(outline_panel) = &settings_content.outline_panel {
-                                &outline_panel.button
-                            } else {
-                                &None
-                            }
-                        },
-                        pick_mut: |settings_content| {
-                            &mut settings_content
-                                .outline_panel
-                                .get_or_insert_default()
-                                .button
-                        },
-                    }),
-                    metadata: None,
-                }),
-                SettingsPageItem::SettingItem(SettingItem {
-                    title: "Outline Panel Dock",
-                    description: "Where to dock the outline panel",
-                    field: Box::new(SettingField {
-                        pick: |settings_content| {
-                            if let Some(outline_panel) = &settings_content.outline_panel {
-                                &outline_panel.dock
-                            } else {
-                                &None
-                            }
-                        },
-                        pick_mut: |settings_content| {
-                            &mut settings_content.outline_panel.get_or_insert_default().dock
-                        },
-                    }),
-                    metadata: None,
-                }),
-                SettingsPageItem::SettingItem(SettingItem {
-                    title: "Outline Panel Default Width",
-                    description: "Default width of the outline panel in pixels",
-                    field: Box::new(SettingField {
-                        pick: |settings_content| {
-                            if let Some(outline_panel) = &settings_content.outline_panel {
-                                &outline_panel.default_width
-                            } else {
-                                &None
-                            }
-                        },
-                        pick_mut: |settings_content| {
-                            &mut settings_content
-                                .outline_panel
-                                .get_or_insert_default()
-                                .default_width
-                        },
-                    }),
-                    metadata: None,
-                }),
-                SettingsPageItem::SettingItem(SettingItem {
-                    title: "File Icons",
-                    description: "Whether to show file icons in the outline panel",
-                    field: Box::new(SettingField {
-                        pick: |settings_content| {
-                            if let Some(outline_panel) = &settings_content.outline_panel {
-                                &outline_panel.file_icons
-                            } else {
-                                &None
-                            }
-                        },
-                        pick_mut: |settings_content| {
-                            &mut settings_content
-                                .outline_panel
-                                .get_or_insert_default()
-                                .file_icons
-                        },
-                    }),
-                    metadata: None,
-                }),
-                SettingsPageItem::SettingItem(SettingItem {
-                    title: "Folder Icons",
-                    description: "Whether to show folder icons or chevrons for directories in the outline panel",
-                    field: Box::new(SettingField {
-                        pick: |settings_content| {
-                            if let Some(outline_panel) = &settings_content.outline_panel {
-                                &outline_panel.folder_icons
-                            } else {
-                                &None
-                            }
-                        },
-                        pick_mut: |settings_content| {
-                            &mut settings_content
-                                .outline_panel
-                                .get_or_insert_default()
-                                .folder_icons
-                        },
-                    }),
-                    metadata: None,
-                }),
-                SettingsPageItem::SettingItem(SettingItem {
-                    title: "Git Status",
-                    description: "Whether to show the git status in the outline panel",
-                    field: Box::new(SettingField {
-                        pick: |settings_content| {
-                            if let Some(outline_panel) = &settings_content.outline_panel {
-                                &outline_panel.git_status
-                            } else {
-                                &None
-                            }
-                        },
-                        pick_mut: |settings_content| {
-                            &mut settings_content
-                                .outline_panel
-                                .get_or_insert_default()
-                                .git_status
-                        },
-                    }),
-                    metadata: None,
-                }),
-                SettingsPageItem::SettingItem(SettingItem {
-                    title: "Indent Size",
-                    description: "Amount of indentation for nested items",
-                    field: Box::new(SettingField {
-                        pick: |settings_content| {
-                            if let Some(outline_panel) = &settings_content.outline_panel {
-                                &outline_panel.indent_size
-                            } else {
-                                &None
-                            }
-                        },
-                        pick_mut: |settings_content| {
-                            &mut settings_content
-                                .outline_panel
-                                .get_or_insert_default()
-                                .indent_size
-                        },
-                    }),
-                    metadata: None,
-                }),
-                SettingsPageItem::SettingItem(SettingItem {
-                    title: "Auto Reveal Entries",
-                    description: "Whether to reveal when a corresponding outline entry becomes active",
-                    field: Box::new(SettingField {
-                        pick: |settings_content| {
-                            if let Some(outline_panel) = &settings_content.outline_panel {
-                                &outline_panel.auto_reveal_entries
-                            } else {
-                                &None
-                            }
-                        },
-                        pick_mut: |settings_content| {
-                            &mut settings_content
-                                .outline_panel
-                                .get_or_insert_default()
-                                .auto_reveal_entries
-                        },
-                    }),
-                    metadata: None,
-                }),
-                SettingsPageItem::SettingItem(SettingItem {
-                    title: "Auto Fold Directories",
-                    description: "Whether to fold directories automatically when a directory has only one directory inside",
-                    field: Box::new(SettingField {
-                        pick: |settings_content| {
-                            if let Some(outline_panel) = &settings_content.outline_panel {
-                                &outline_panel.auto_fold_dirs
-                            } else {
-                                &None
-                            }
-                        },
-                        pick_mut: |settings_content| {
-                            &mut settings_content
-                                .outline_panel
-                                .get_or_insert_default()
-                                .auto_fold_dirs
-                        },
-                    }),
-                    metadata: None,
-                }),
-                // SettingsPageItem::SettingItem(SettingItem {
-                //     title: "Indent Guides Show",
-                //     description: "When to show indent guides in the outline panel",
-                //     field: Box::new(SettingField {
-                //         pick: |settings_content| {
-                //             if let Some(outline_panel) = &settings_content.outline_panel {
-                //                 if let Some(indent_guides) = &outline_panel.indent_guides {
-                //                     &indent_guides.show
-                //                 } else {
-                //                     &None
-                //                 }
-                //             } else {
-                //                 &None
-                //             }
-                //         },
-                //         pick_mut: |settings_content| {
-                //             &mut settings_content
-                //                 .outline_panel
-                //                 .get_or_insert_default()
-                //                 .indent_guides
-                //                 .get_or_insert_default()
-                //                 .show
-                //         },
-                //     }),
-                //     metadata: None,
-                // }),
-                SettingsPageItem::SectionHeader("Git Panel"),
-                SettingsPageItem::SettingItem(SettingItem {
-                    title: "Button",
-                    description: "Whether to show the git panel button in the status bar",
-                    field: Box::new(SettingField {
-                        pick: |settings_content| {
-                            if let Some(git_panel) = &settings_content.git_panel {
-                                &git_panel.button
-                            } else {
-                                &None
-                            }
-                        },
-                        pick_mut: |settings_content| {
-                            &mut settings_content.git_panel.get_or_insert_default().button
-                        },
-                    }),
-                    metadata: None,
-                }),
-                SettingsPageItem::SettingItem(SettingItem {
-                    title: "Dock",
-                    description: "Where to dock the git panel",
-                    field: Box::new(SettingField {
-                        pick: |settings_content| {
-                            if let Some(git_panel) = &settings_content.git_panel {
-                                &git_panel.dock
-                            } else {
-                                &None
-                            }
-                        },
-                        pick_mut: |settings_content| {
-                            &mut settings_content.git_panel.get_or_insert_default().dock
-                        },
-                    }),
-                    metadata: None,
-                }),
-                SettingsPageItem::SettingItem(SettingItem {
-                    title: "Default Width",
-                    description: "Default width of the git panel in pixels",
-                    field: Box::new(SettingField {
-                        pick: |settings_content| {
-                            if let Some(git_panel) = &settings_content.git_panel {
-                                &git_panel.default_width
-                            } else {
-                                &None
-                            }
-                        },
-                        pick_mut: |settings_content| {
-                            &mut settings_content
-                                .git_panel
-                                .get_or_insert_default()
-                                .default_width
-                        },
-                    }),
-                    metadata: None,
-                }),
-                SettingsPageItem::SectionHeader("Notification Panel"),
-                SettingsPageItem::SettingItem(SettingItem {
-                    title: "Notification Panel Button",
-                    description: "Whether to show the notification panel button in the status bar",
-                    field: Box::new(SettingField {
-                        pick: |settings_content| {
-                            if let Some(notification_panel) = &settings_content.notification_panel {
-                                &notification_panel.button
-                            } else {
-                                &None
-                            }
-                        },
-                        pick_mut: |settings_content| {
-                            &mut settings_content
-                                .notification_panel
-                                .get_or_insert_default()
-                                .button
-                        },
-                    }),
-                    metadata: None,
-                }),
-                SettingsPageItem::SettingItem(SettingItem {
-                    title: "Notification Panel Dock",
-                    description: "Where to dock the notification panel",
-                    field: Box::new(SettingField {
-                        pick: |settings_content| {
-                            if let Some(notification_panel) = &settings_content.notification_panel {
-                                &notification_panel.dock
-                            } else {
-                                &None
-                            }
-                        },
-                        pick_mut: |settings_content| {
-                            &mut settings_content
-                                .notification_panel
-                                .get_or_insert_default()
-                                .dock
-                        },
-                    }),
-                    metadata: None,
-                }),
-                SettingsPageItem::SettingItem(SettingItem {
-                    title: "Notification Panel Default Width",
-                    description: "Default width of the notification panel in pixels",
-                    field: Box::new(SettingField {
-                        pick: |settings_content| {
-                            if let Some(notification_panel) = &settings_content.notification_panel {
-                                &notification_panel.default_width
-                            } else {
-                                &None
-                            }
-                        },
-                        pick_mut: |settings_content| {
-                            &mut settings_content
-                                .notification_panel
-                                .get_or_insert_default()
-                                .default_width
-                        },
-                    }),
-                    metadata: None,
-                }),
-                SettingsPageItem::SectionHeader("Collaboration Panel"),
-                SettingsPageItem::SettingItem(SettingItem {
-                    title: "Collaboration Panel Button",
-                    description: "Whether to show the collaboration panel button in the status bar",
-                    field: Box::new(SettingField {
-                        pick: |settings_content| {
-                            if let Some(collaboration_panel) = &settings_content.collaboration_panel
-                            {
-                                &collaboration_panel.button
-                            } else {
-                                &None
-                            }
-                        },
-                        pick_mut: |settings_content| {
-                            &mut settings_content
-                                .collaboration_panel
-                                .get_or_insert_default()
-                                .button
-                        },
-                    }),
-                    metadata: None,
-                }),
-                SettingsPageItem::SettingItem(SettingItem {
-                    title: "Collaboration Panel Dock",
-                    description: "Where to dock the collaboration panel",
-                    field: Box::new(SettingField {
-                        pick: |settings_content| {
-                            if let Some(collaboration_panel) = &settings_content.collaboration_panel
-                            {
-                                &collaboration_panel.dock
-                            } else {
-                                &None
-                            }
-                        },
-                        pick_mut: |settings_content| {
-                            &mut settings_content
-                                .collaboration_panel
-                                .get_or_insert_default()
-                                .dock
-                        },
-                    }),
-                    metadata: None,
-                }),
-                SettingsPageItem::SettingItem(SettingItem {
-                    title: "Collaboration Panel Default Width",
-                    description: "Default width of the collaboration panel in pixels",
-                    field: Box::new(SettingField {
-                        pick: |settings_content| {
-                            if let Some(collaboration_panel) = &settings_content.collaboration_panel
-                            {
-                                &collaboration_panel.default_width
-                            } else {
-                                &None
-                            }
-                        },
-                        pick_mut: |settings_content| {
-                            &mut settings_content
-                                .collaboration_panel
-                                .get_or_insert_default()
-                                .default_width
-                        },
-                    }),
-                    metadata: None,
-                }),
-            ],
-        },
-        SettingsPage {
-            title: "Version Control",
-            items: vec![
-                SettingsPageItem::SectionHeader("Git"),
-                SettingsPageItem::SettingItem(SettingItem {
-                    title: "Git Gutter",
-                    description: "Control whether git status is shown in the editor's gutter",
-                    field: Box::new(SettingField {
-                        pick: |settings_content| {
-                            if let Some(git) = &settings_content.git {
-                                &git.git_gutter
-                            } else {
-                                &None
-                            }
-                        },
-                        pick_mut: |settings_content| {
-                            &mut settings_content.git.get_or_insert_default().git_gutter
-                        },
-                    }),
-                    metadata: None,
-                }),
-                // todo(settings_ui): Figure out the right default for this value in default.json
-                SettingsPageItem::SettingItem(SettingItem {
-                    title: "Gutter Debounce",
-                    description: "Debounce threshold in milliseconds after which changes are reflected in the git gutter",
-                    field: Box::new(SettingField {
-                        pick: |settings_content| {
-                            if let Some(git) = &settings_content.git {
-                                &git.gutter_debounce
-                            } else {
-                                &None
-                            }
-                        },
-                        pick_mut: |settings_content| {
-                            &mut settings_content.git.get_or_insert_default().gutter_debounce
-                        },
-                    }),
-                    metadata: None,
-                }),
-                SettingsPageItem::SettingItem(SettingItem {
-                    title: "Inline Git Blame",
-                    description: "Whether or not to show git blame data inline in the currently focused line",
-                    field: Box::new(SettingField {
-                        pick: |settings_content| {
-                            if let Some(git) = &settings_content.git {
-                                if let Some(inline_blame) = &git.inline_blame {
-                                    &inline_blame.enabled
-                                } else {
-                                    &None
-                                }
-                            } else {
-                                &None
-                            }
-                        },
-                        pick_mut: |settings_content| {
-                            &mut settings_content
-                                .git
-                                .get_or_insert_default()
-                                .inline_blame
-                                .get_or_insert_default()
-                                .enabled
-                        },
-                    }),
-                    metadata: None,
-                }),
-                SettingsPageItem::SettingItem(SettingItem {
-                    title: "Inline Git Blame Delay",
-                    description: "The delay after which the inline blame information is shown",
-                    field: Box::new(SettingField {
-                        pick: |settings_content| {
-                            if let Some(git) = &settings_content.git {
-                                if let Some(inline_blame) = &git.inline_blame {
-                                    &inline_blame.delay_ms
-                                } else {
-                                    &None
-                                }
-                            } else {
-                                &None
-                            }
-                        },
-                        pick_mut: |settings_content| {
-                            &mut settings_content
-                                .git
-                                .get_or_insert_default()
-                                .inline_blame
-                                .get_or_insert_default()
-                                .delay_ms
-                        },
-                    }),
-                    metadata: None,
-                }),
-                SettingsPageItem::SettingItem(SettingItem {
-                    title: "Inline Git Blame Padding",
-                    description: "Padding between the end of the source line and the start of the inline blame in columns",
-                    field: Box::new(SettingField {
-                        pick: |settings_content| {
-                            if let Some(git) = &settings_content.git {
-                                if let Some(inline_blame) = &git.inline_blame {
-                                    &inline_blame.padding
-                                } else {
-                                    &None
-                                }
-                            } else {
-                                &None
-                            }
-                        },
-                        pick_mut: |settings_content| {
-                            &mut settings_content
-                                .git
-                                .get_or_insert_default()
-                                .inline_blame
-                                .get_or_insert_default()
-                                .padding
-                        },
-                    }),
-                    metadata: None,
-                }),
-                SettingsPageItem::SettingItem(SettingItem {
-                    title: "Inline Git Blame Min Column",
-                    description: "The minimum column number to show the inline blame information at",
-                    field: Box::new(SettingField {
-                        pick: |settings_content| {
-                            if let Some(git) = &settings_content.git {
-                                if let Some(inline_blame) = &git.inline_blame {
-                                    &inline_blame.min_column
-                                } else {
-                                    &None
-                                }
-                            } else {
-                                &None
-                            }
-                        },
-                        pick_mut: |settings_content| {
-                            &mut settings_content
-                                .git
-                                .get_or_insert_default()
-                                .inline_blame
-                                .get_or_insert_default()
-                                .min_column
-                        },
-                    }),
-                    metadata: None,
-                }),
-                SettingsPageItem::SettingItem(SettingItem {
-                    title: "Show Commit Summary",
-                    description: "Whether to show commit summary as part of the inline blame",
-                    field: Box::new(SettingField {
-                        pick: |settings_content| {
-                            if let Some(git) = &settings_content.git {
-                                if let Some(inline_blame) = &git.inline_blame {
-                                    &inline_blame.show_commit_summary
-                                } else {
-                                    &None
-                                }
-                            } else {
-                                &None
-                            }
-                        },
-                        pick_mut: |settings_content| {
-                            &mut settings_content
-                                .git
-                                .get_or_insert_default()
-                                .inline_blame
-                                .get_or_insert_default()
-                                .show_commit_summary
-                        },
-                    }),
-                    metadata: None,
-                }),
-                SettingsPageItem::SettingItem(SettingItem {
-                    title: "Show Avatar",
-                    description: "Whether to show the avatar of the author of the commit",
-                    field: Box::new(SettingField {
-                        pick: |settings_content| {
-                            if let Some(git) = &settings_content.git {
-                                if let Some(blame) = &git.blame {
-                                    &blame.show_avatar
-                                } else {
-                                    &None
-                                }
-                            } else {
-                                &None
-                            }
-                        },
-                        pick_mut: |settings_content| {
-                            &mut settings_content
-                                .git
-                                .get_or_insert_default()
-                                .blame
-                                .get_or_insert_default()
-                                .show_avatar
-                        },
-                    }),
-                    metadata: None,
-                }),
-                SettingsPageItem::SettingItem(SettingItem {
-                    title: "Show Author Name In Branch Picker",
-                    description: "Whether to show author name as part of the commit information in branch picker",
-                    field: Box::new(SettingField {
-                        pick: |settings_content| {
-                            if let Some(git) = &settings_content.git {
-                                if let Some(branch_picker) = &git.branch_picker {
-                                    &branch_picker.show_author_name
-                                } else {
-                                    &None
-                                }
-                            } else {
-                                &None
-                            }
-                        },
-                        pick_mut: |settings_content| {
-                            &mut settings_content
-                                .git
-                                .get_or_insert_default()
-                                .branch_picker
-                                .get_or_insert_default()
-                                .show_author_name
-                        },
-                    }),
-                    metadata: None,
-                }),
-                SettingsPageItem::SettingItem(SettingItem {
-                    title: "Hunk Style",
-                    description: "How git hunks are displayed visually in the editor",
-                    field: Box::new(SettingField {
-                        pick: |settings_content| {
-                            if let Some(git) = &settings_content.git {
-                                &git.hunk_style
-                            } else {
-                                &None
-                            }
-                        },
-                        pick_mut: |settings_content| {
-                            &mut settings_content.git.get_or_insert_default().hunk_style
-                        },
-                    }),
-                    metadata: None,
-                }),
-            ],
-        },
-        SettingsPage {
-            title: "System & Network",
-            items: vec![
-                SettingsPageItem::SectionHeader("Network"),
-                // todo(settings_ui): Proxy needs a default
-                // SettingsPageItem::SettingItem(SettingItem {
-                //     title: "Proxy",
-                //     description: "The proxy to use for network requests",
-                //     field: Box::new(SettingField {
-                //         pick: |settings_content| &settings_content.proxy,
-                //         pick_mut: |settings_content| &mut settings_content.proxy,
-                //     }),
-                //     metadata: Some(Box::new(SettingsFieldMetadata {
-                //         placeholder: Some("socks5h://localhost:10808"),
-                //     })),
-                // }),
-                SettingsPageItem::SettingItem(SettingItem {
-                    title: "Server URL",
-                    description: "The URL of the Zed server to connect to",
-                    field: Box::new(SettingField {
-                        pick: |settings_content| &settings_content.server_url,
-                        pick_mut: |settings_content| &mut settings_content.server_url,
-                    }),
-                    metadata: Some(Box::new(SettingsFieldMetadata {
-                        placeholder: Some("https://zed.dev"),
-                    })),
-                }),
-                SettingsPageItem::SectionHeader("System"),
-                SettingsPageItem::SettingItem(SettingItem {
-                    title: "Auto Update",
-                    description: "Whether or not to automatically check for updates",
-                    field: Box::new(SettingField {
-                        pick: |settings_content| &settings_content.auto_update,
-                        pick_mut: |settings_content| &mut settings_content.auto_update,
-                    }),
-                    metadata: None,
-                }),
-            ],
-        },
-        SettingsPage {
-            title: "Diagnostics & Errors",
-            items: vec![
-                SettingsPageItem::SectionHeader("Filtering"),
-                SettingsPageItem::SettingItem(SettingItem {
-                    title: "Max Severity",
-                    description: "Which level to use to filter out diagnostics displayed in the editor",
-                    field: Box::new(SettingField {
-                        pick: |settings_content| &settings_content.editor.diagnostics_max_severity,
-                        pick_mut: |settings_content| {
-                            &mut settings_content.editor.diagnostics_max_severity
-                        },
-                    }),
-                    metadata: None,
-                }),
-                SettingsPageItem::SettingItem(SettingItem {
-                    title: "Include Warnings",
-                    description: "Whether to show warnings or not by default",
-                    field: Box::new(SettingField {
-                        pick: |settings_content| {
-                            if let Some(diagnostics) = &settings_content.diagnostics {
-                                &diagnostics.include_warnings
-                            } else {
-                                &None
-                            }
-                        },
-                        pick_mut: |settings_content| {
-                            &mut settings_content
-                                .diagnostics
-                                .get_or_insert_default()
-                                .include_warnings
-                        },
-                    }),
-                    metadata: None,
-                }),
-                SettingsPageItem::SectionHeader("Inline"),
-                SettingsPageItem::SettingItem(SettingItem {
-                    title: "Inline Diagnostics Enabled",
-                    description: "Whether to show diagnostics inline or not",
-                    field: Box::new(SettingField {
-                        pick: |settings_content| {
-                            if let Some(diagnostics) = &settings_content.diagnostics {
-                                if let Some(inline) = &diagnostics.inline {
-                                    &inline.enabled
-                                } else {
-                                    &None
-                                }
-                            } else {
-                                &None
-                            }
-                        },
-                        pick_mut: |settings_content| {
-                            &mut settings_content
-                                .diagnostics
-                                .get_or_insert_default()
-                                .inline
-                                .get_or_insert_default()
-                                .enabled
-                        },
-                    }),
-                    metadata: None,
-                }),
-                SettingsPageItem::SettingItem(SettingItem {
-                    title: "Inline Update Debounce",
-                    description: "The delay in milliseconds to show inline diagnostics after the last diagnostic update",
-                    field: Box::new(SettingField {
-                        pick: |settings_content| {
-                            if let Some(diagnostics) = &settings_content.diagnostics {
-                                if let Some(inline) = &diagnostics.inline {
-                                    &inline.update_debounce_ms
-                                } else {
-                                    &None
-                                }
-                            } else {
-                                &None
-                            }
-                        },
-                        pick_mut: |settings_content| {
-                            &mut settings_content
-                                .diagnostics
-                                .get_or_insert_default()
-                                .inline
-                                .get_or_insert_default()
-                                .update_debounce_ms
-                        },
-                    }),
-                    metadata: None,
-                }),
-                SettingsPageItem::SettingItem(SettingItem {
-                    title: "Inline Padding",
-                    description: "The amount of padding between the end of the source line and the start of the inline diagnostic",
-                    field: Box::new(SettingField {
-                        pick: |settings_content| {
-                            if let Some(diagnostics) = &settings_content.diagnostics {
-                                if let Some(inline) = &diagnostics.inline {
-                                    &inline.padding
-                                } else {
-                                    &None
-                                }
-                            } else {
-                                &None
-                            }
-                        },
-                        pick_mut: |settings_content| {
-                            &mut settings_content
-                                .diagnostics
-                                .get_or_insert_default()
-                                .inline
-                                .get_or_insert_default()
-                                .padding
-                        },
-                    }),
-                    metadata: None,
-                }),
-                SettingsPageItem::SettingItem(SettingItem {
-                    title: "Inline Min Column",
-                    description: "The minimum column to display inline diagnostics",
-                    field: Box::new(SettingField {
-                        pick: |settings_content| {
-                            if let Some(diagnostics) = &settings_content.diagnostics {
-                                if let Some(inline) = &diagnostics.inline {
-                                    &inline.min_column
-                                } else {
-                                    &None
-                                }
-                            } else {
-                                &None
-                            }
-                        },
-                        pick_mut: |settings_content| {
-                            &mut settings_content
-                                .diagnostics
-                                .get_or_insert_default()
-                                .inline
-                                .get_or_insert_default()
-                                .min_column
-                        },
-                    }),
-                    metadata: None,
-                }),
-                SettingsPageItem::SectionHeader("Performance"),
-                SettingsPageItem::SettingItem(SettingItem {
-                    title: "LSP Pull Diagnostics Enabled",
-                    description: "Whether to pull for language server-powered diagnostics or not",
-                    field: Box::new(SettingField {
-                        pick: |settings_content| {
-                            if let Some(diagnostics) = &settings_content.diagnostics {
-                                if let Some(lsp_pull) = &diagnostics.lsp_pull_diagnostics {
-                                    &lsp_pull.enabled
-                                } else {
-                                    &None
-                                }
-                            } else {
-                                &None
-                            }
-                        },
-                        pick_mut: |settings_content| {
-                            &mut settings_content
-                                .diagnostics
-                                .get_or_insert_default()
-                                .lsp_pull_diagnostics
-                                .get_or_insert_default()
-                                .enabled
-                        },
-                    }),
-                    metadata: None,
-                }),
-                // todo(settings_ui): Needs unit
-                SettingsPageItem::SettingItem(SettingItem {
-                    title: "LSP Pull Debounce",
-                    description: "Minimum time to wait before pulling diagnostics from the language server(s)",
-                    field: Box::new(SettingField {
-                        pick: |settings_content| {
-                            if let Some(diagnostics) = &settings_content.diagnostics {
-                                if let Some(lsp_pull) = &diagnostics.lsp_pull_diagnostics {
-                                    &lsp_pull.debounce_ms
-                                } else {
-                                    &None
-                                }
-                            } else {
-                                &None
-                            }
-                        },
-                        pick_mut: |settings_content| {
-                            &mut settings_content
-                                .diagnostics
-                                .get_or_insert_default()
-                                .lsp_pull_diagnostics
-                                .get_or_insert_default()
-                                .debounce_ms
-                        },
-                    }),
-                    metadata: None,
-                }),
-            ],
-        },
-        SettingsPage {
-            title: "Debugger",
-            items: vec![
-                SettingsPageItem::SectionHeader("General"),
-                SettingsPageItem::SettingItem(SettingItem {
-                    title: "Stepping Granularity",
-                    description: "Determines the stepping granularity for debug operations",
-                    field: Box::new(SettingField {
-                        pick: |settings_content| {
-                            if let Some(debugger) = &settings_content.debugger {
-                                &debugger.stepping_granularity
-                            } else {
-                                &None
-                            }
-                        },
-                        pick_mut: |settings_content| {
-                            &mut settings_content
-                                .debugger
-                                .get_or_insert_default()
-                                .stepping_granularity
-                        },
-                    }),
-                    metadata: None,
-                }),
-                SettingsPageItem::SettingItem(SettingItem {
-                    title: "Save Breakpoints",
-                    description: "Whether breakpoints should be reused across Zed sessions",
-                    field: Box::new(SettingField {
-                        pick: |settings_content| {
-                            if let Some(debugger) = &settings_content.debugger {
-                                &debugger.save_breakpoints
-                            } else {
-                                &None
-                            }
-                        },
-                        pick_mut: |settings_content| {
-                            &mut settings_content
-                                .debugger
-                                .get_or_insert_default()
-                                .save_breakpoints
-                        },
-                    }),
-                    metadata: None,
-                }),
-                SettingsPageItem::SettingItem(SettingItem {
-                    title: "Timeout",
-                    description: "Time in milliseconds until timeout error when connecting to a TCP debug adapter",
-                    field: Box::new(SettingField {
-                        pick: |settings_content| {
-                            if let Some(debugger) = &settings_content.debugger {
-                                &debugger.timeout
-                            } else {
-                                &None
-                            }
-                        },
-                        pick_mut: |settings_content| {
-                            &mut settings_content.debugger.get_or_insert_default().timeout
-                        },
-                    }),
-                    metadata: None,
-                }),
-                SettingsPageItem::SettingItem(SettingItem {
-                    title: "Dock",
-                    description: "The dock position of the debug panel",
-                    field: Box::new(SettingField {
-                        pick: |settings_content| {
-                            if let Some(debugger) = &settings_content.debugger {
-                                &debugger.dock
-                            } else {
-                                &None
-                            }
-                        },
-                        pick_mut: |settings_content| {
-                            &mut settings_content.debugger.get_or_insert_default().dock
-                        },
-                    }),
-                    metadata: None,
-                }),
-                SettingsPageItem::SettingItem(SettingItem {
-                    title: "Log DAP Communications",
-                    description: "Whether to log messages between active debug adapters and Zed",
-                    field: Box::new(SettingField {
-                        pick: |settings_content| {
-                            if let Some(debugger) = &settings_content.debugger {
-                                &debugger.log_dap_communications
-                            } else {
-                                &None
-                            }
-                        },
-                        pick_mut: |settings_content| {
-                            &mut settings_content
-                                .debugger
-                                .get_or_insert_default()
-                                .log_dap_communications
-                        },
-                    }),
-                    metadata: None,
-                }),
-                SettingsPageItem::SettingItem(SettingItem {
-                    title: "Format DAP Log Messages",
-                    description: "Whether to format DAP messages when adding them to debug adapter logger",
-                    field: Box::new(SettingField {
-                        pick: |settings_content| {
-                            if let Some(debugger) = &settings_content.debugger {
-                                &debugger.format_dap_log_messages
-                            } else {
-                                &None
-                            }
-                        },
-                        pick_mut: |settings_content| {
-                            &mut settings_content
-                                .debugger
-                                .get_or_insert_default()
-                                .format_dap_log_messages
-                        },
-                    }),
-                    metadata: None,
-                }),
-                SettingsPageItem::SettingItem(SettingItem {
-                    title: "Button",
-                    description: "Whether to show the debug button in the status bar",
-                    field: Box::new(SettingField {
-                        pick: |settings_content| {
-                            if let Some(debugger) = &settings_content.debugger {
-                                &debugger.button
-                            } else {
-                                &None
-                            }
-                        },
-                        pick_mut: |settings_content| {
-                            &mut settings_content.debugger.get_or_insert_default().button
-                        },
-                    }),
-                    metadata: None,
-                }),
-            ],
-        },
-        SettingsPage {
-            title: "Collaboration",
-            items: vec![
-                SettingsPageItem::SectionHeader("Calls"),
-                SettingsPageItem::SettingItem(SettingItem {
-                    title: "Mute On Join",
-                    description: "Whether the microphone should be muted when joining a channel or a call",
-                    field: Box::new(SettingField {
-                        pick: |settings_content| {
-                            if let Some(calls) = &settings_content.calls {
-                                &calls.mute_on_join
-                            } else {
-                                &None
-                            }
-                        },
-                        pick_mut: |settings_content| {
-                            &mut settings_content.calls.get_or_insert_default().mute_on_join
-                        },
-                    }),
-                    metadata: None,
-                }),
-                SettingsPageItem::SettingItem(SettingItem {
-                    title: "Share On Join",
-                    description: "Whether your current project should be shared when joining an empty channel",
-                    field: Box::new(SettingField {
-                        pick: |settings_content| {
-                            if let Some(calls) = &settings_content.calls {
-                                &calls.share_on_join
-                            } else {
-                                &None
-                            }
-                        },
-                        pick_mut: |settings_content| {
-                            &mut settings_content.calls.get_or_insert_default().share_on_join
-                        },
-                    }),
-                    metadata: None,
-                }),
-                SettingsPageItem::SectionHeader("Experimental"),
-                SettingsPageItem::SettingItem(SettingItem {
-                    title: "Rodio Audio",
-                    description: "Opt into the new audio system",
-                    field: Box::new(SettingField {
-                        pick: |settings_content| {
-                            if let Some(audio) = &settings_content.audio {
-                                &audio.rodio_audio
-                            } else {
-                                &None
-                            }
-                        },
-                        pick_mut: |settings_content| {
-                            &mut settings_content.audio.get_or_insert_default().rodio_audio
-                        },
-                    }),
-                    metadata: None,
-                }),
-                SettingsPageItem::SettingItem(SettingItem {
-                    title: "Auto Microphone Volume",
-                    description: "Automatically adjust microphone volume (requires Rodio Audio)",
-                    field: Box::new(SettingField {
-                        pick: |settings_content| {
-                            if let Some(audio) = &settings_content.audio {
-                                &audio.auto_microphone_volume
-                            } else {
-                                &None
-                            }
-                        },
-                        pick_mut: |settings_content| {
-                            &mut settings_content
-                                .audio
-                                .get_or_insert_default()
-                                .auto_microphone_volume
-                        },
-                    }),
-                    metadata: None,
-                }),
-                SettingsPageItem::SettingItem(SettingItem {
-                    title: "Auto Speaker Volume",
-                    description: "Automatically adjust volume of other call members (requires Rodio Audio)",
-                    field: Box::new(SettingField {
-                        pick: |settings_content| {
-                            if let Some(audio) = &settings_content.audio {
-                                &audio.auto_speaker_volume
-                            } else {
-                                &None
-                            }
-                        },
-                        pick_mut: |settings_content| {
-                            &mut settings_content
-                                .audio
-                                .get_or_insert_default()
-                                .auto_speaker_volume
-                        },
-                    }),
-                    metadata: None,
-                }),
-                SettingsPageItem::SettingItem(SettingItem {
-                    title: "Denoise",
-                    description: "Remove background noises (requires Rodio Audio)",
-                    field: Box::new(SettingField {
-                        pick: |settings_content| {
-                            if let Some(audio) = &settings_content.audio {
-                                &audio.denoise
-                            } else {
-                                &None
-                            }
-                        },
-                        pick_mut: |settings_content| {
-                            &mut settings_content.audio.get_or_insert_default().denoise
-                        },
-                    }),
-                    metadata: None,
-                }),
-                SettingsPageItem::SettingItem(SettingItem {
-                    title: "Legacy Audio Compatible",
-                    description: "Use audio parameters compatible with previous versions (requires Rodio Audio)",
-                    field: Box::new(SettingField {
-                        pick: |settings_content| {
-                            if let Some(audio) = &settings_content.audio {
-                                &audio.legacy_audio_compatible
-                            } else {
-                                &None
-                            }
-                        },
-                        pick_mut: |settings_content| {
-                            &mut settings_content
-                                .audio
-                                .get_or_insert_default()
-                                .legacy_audio_compatible
-                        },
-                    }),
-                    metadata: None,
-                }),
-            ],
-        },
-        SettingsPage {
-            title: "AI",
-            items: vec![
-                SettingsPageItem::SectionHeader("General"),
-                SettingsPageItem::SettingItem(SettingItem {
-                    title: "Disable AI",
-                    description: "Whether to disable all AI features in Zed",
-                    field: Box::new(SettingField {
                         pick: |settings_content| &settings_content.disable_ai,
                         pick_mut: |settings_content| &mut settings_content.disable_ai,
-                    }),
-                    metadata: None,
-                }),
-            ],
-        },
-    ]
-}
-
-pub(crate) fn project_settings_data() -> Vec<SettingsPage> {
-    vec![
-        SettingsPage {
-            title: "Project",
-            items: vec![
-                SettingsPageItem::SectionHeader("Worktree Settings Content"),
-                SettingsPageItem::SettingItem(SettingItem {
-                    title: "Project Name",
-                    description: "The displayed name of this project. If not set, the root directory name",
-                    field: Box::new(SettingField {
-                        pick: |settings_content| &settings_content.project.worktree.project_name,
-                        pick_mut: |settings_content| {
-                            &mut settings_content.project.worktree.project_name
-                        },
-                    }),
-                    metadata: Some(Box::new(SettingsFieldMetadata {
-                        placeholder: Some("A new name"),
-                    })),
-                }),
-            ],
-        },
-        SettingsPage {
-            title: "Appearance & Behavior",
-            items: vec![
-                SettingsPageItem::SectionHeader("Guides"),
-                SettingsPageItem::SettingItem(SettingItem {
-                    title: "Show Wrap Guides",
-                    description: "Whether to show wrap guides (vertical rulers)",
-                    field: Box::new(SettingField {
-                        pick: |settings_content| {
-                            &settings_content
-                                .project
-                                .all_languages
-                                .defaults
-                                .show_wrap_guides
-                        },
-                        pick_mut: |settings_content| {
-                            &mut settings_content
-                                .project
-                                .all_languages
-                                .defaults
-                                .show_wrap_guides
-                        },
-                    }),
-                    metadata: None,
-                }),
-                // todo(settings_ui): This needs a custom component
-                // SettingsPageItem::SettingItem(SettingItem {
-                //     title: "Wrap Guides",
-                //     description: "Character counts at which to show wrap guides",
-                //     field: Box::new(SettingField {
-                //         pick: |settings_content| {
-                //             &settings_content
-                //                 .project
-                //                 .all_languages
-                //                 .defaults
-                //                 .wrap_guides
-                //         },
-                //         pick_mut: |settings_content| {
-                //             &mut settings_content
-                //                 .project
-                //                 .all_languages
-                //                 .defaults
-                //                 .wrap_guides
-                //         },
-                //     }),
-                //     metadata: None,
-                // }),
-                SettingsPageItem::SectionHeader("Whitespace"),
-                SettingsPageItem::SettingItem(SettingItem {
-                    title: "Show Whitespace",
-                    description: "Whether to show tabs and spaces",
-                    field: Box::new(SettingField {
-                        pick: |settings_content| {
-                            &settings_content
-                                .project
-                                .all_languages
-                                .defaults
-                                .show_whitespaces
-                        },
-                        pick_mut: |settings_content| {
-                            &mut settings_content
-                                .project
-                                .all_languages
-                                .defaults
-                                .show_whitespaces
-                        },
-                    }),
-                    metadata: None,
-                }),
-            ],
-        },
-        SettingsPage {
-            title: "Editing",
-            items: vec![
-                SettingsPageItem::SectionHeader("Indentation"),
-                // todo(settings_ui): Needs numeric stepper
-                // SettingsPageItem::SettingItem(SettingItem {
-                //     title: "Tab Size",
-                //     description: "How many columns a tab should occupy",
-                //     field: Box::new(SettingField {
-                //         pick: |settings_content| &settings_content.project.all_languages.defaults.tab_size,
-                //         pick_mut: |settings_content| &mut settings_content.project.all_languages.defaults.tab_size,
-                //     }),
-                //     metadata: None,
-                // }),
-                SettingsPageItem::SettingItem(SettingItem {
-                    title: "Hard Tabs",
-                    description: "Whether to indent lines using tab characters, as opposed to multiple spaces",
-                    field: Box::new(SettingField {
-                        pick: |settings_content| {
-                            &settings_content.project.all_languages.defaults.hard_tabs
-                        },
-                        pick_mut: |settings_content| {
-                            &mut settings_content.project.all_languages.defaults.hard_tabs
-                        },
-                    }),
-                    metadata: None,
-                }),
-                SettingsPageItem::SettingItem(SettingItem {
-                    title: "Auto Indent",
-                    description: "Whether indentation should be adjusted based on the context whilst typing",
-                    field: Box::new(SettingField {
-                        pick: |settings_content| {
-                            &settings_content.project.all_languages.defaults.auto_indent
-                        },
-                        pick_mut: |settings_content| {
-                            &mut settings_content.project.all_languages.defaults.auto_indent
-                        },
-                    }),
-                    metadata: None,
-                }),
-                SettingsPageItem::SettingItem(SettingItem {
-                    title: "Auto Indent On Paste",
-                    description: "Whether indentation of pasted content should be adjusted based on the context",
-                    field: Box::new(SettingField {
-                        pick: |settings_content| {
-                            &settings_content
-                                .project
-                                .all_languages
-                                .defaults
-                                .auto_indent_on_paste
-                        },
-                        pick_mut: |settings_content| {
-                            &mut settings_content
-                                .project
-                                .all_languages
-                                .defaults
-                                .auto_indent_on_paste
-                        },
-                    }),
-                    metadata: None,
-                }),
-                SettingsPageItem::SectionHeader("Wrapping"),
-                // todo(settings_ui): Needs numeric stepper
-                // SettingsPageItem::SettingItem(SettingItem {
-                //     title: "Preferred Line Length",
-                //     description: "The column at which to soft-wrap lines, for buffers where soft-wrap is enabled",
-                //     field: Box::new(SettingField {
-                //         pick: |settings_content| &settings_content.project.all_languages.defaults.preferred_line_length,
-                //         pick_mut: |settings_content| &mut settings_content.project.all_languages.defaults.preferred_line_length,
-                //     }),
-                //     metadata: None,
-                // }),
-                SettingsPageItem::SettingItem(SettingItem {
-                    title: "Soft Wrap",
-                    description: "How to soft-wrap long lines of text",
-                    field: Box::new(SettingField {
-                        pick: |settings_content| {
-                            &settings_content.project.all_languages.defaults.soft_wrap
-                        },
-                        pick_mut: |settings_content| {
-                            &mut settings_content.project.all_languages.defaults.soft_wrap
-                        },
-                    }),
-                    metadata: None,
-                }),
-                SettingsPageItem::SectionHeader("Auto Actions"),
-                SettingsPageItem::SettingItem(SettingItem {
-                    title: "Use Autoclose",
-                    description: "Whether to automatically type closing characters for you",
-                    field: Box::new(SettingField {
-                        pick: |settings_content| {
-                            &settings_content
-                                .project
-                                .all_languages
-                                .defaults
-                                .use_autoclose
-                        },
-                        pick_mut: |settings_content| {
-                            &mut settings_content
-                                .project
-                                .all_languages
-                                .defaults
-                                .use_autoclose
-                        },
-                    }),
-                    metadata: None,
-                }),
-                SettingsPageItem::SettingItem(SettingItem {
-                    title: "Use Auto Surround",
-                    description: "Whether to automatically surround text with characters for you",
-                    field: Box::new(SettingField {
-                        pick: |settings_content| {
-                            &settings_content
-                                .project
-                                .all_languages
-                                .defaults
-                                .use_auto_surround
-                        },
-                        pick_mut: |settings_content| {
-                            &mut settings_content
-                                .project
-                                .all_languages
-                                .defaults
-                                .use_auto_surround
-                        },
-                    }),
-                    metadata: None,
-                }),
-                SettingsPageItem::SettingItem(SettingItem {
-                    title: "Use On Type Format",
-                    description: "Whether to use additional LSP queries to format the code after every trigger symbol input",
-                    field: Box::new(SettingField {
-                        pick: |settings_content| {
-                            &settings_content
-                                .project
-                                .all_languages
-                                .defaults
-                                .use_on_type_format
-                        },
-                        pick_mut: |settings_content| {
-                            &mut settings_content
-                                .project
-                                .all_languages
-                                .defaults
-                                .use_on_type_format
-                        },
-                    }),
-                    metadata: None,
-                }),
-                SettingsPageItem::SettingItem(SettingItem {
-                    title: "Always Treat Brackets As Autoclosed",
-                    description: "Controls how the editor handles the autoclosed characters",
-                    field: Box::new(SettingField {
-                        pick: |settings_content| {
-                            &settings_content
-                                .project
-                                .all_languages
-                                .defaults
-                                .always_treat_brackets_as_autoclosed
-                        },
-                        pick_mut: |settings_content| {
-                            &mut settings_content
-                                .project
-                                .all_languages
-                                .defaults
-                                .always_treat_brackets_as_autoclosed
-                        },
-                    }),
-                    metadata: None,
-                }),
-                SettingsPageItem::SectionHeader("Formatting"),
-                SettingsPageItem::SettingItem(SettingItem {
-                    title: "Remove Trailing Whitespace On Save",
-                    description: "Whether or not to remove any trailing whitespace from lines of a buffer before saving it",
-                    field: Box::new(SettingField {
-                        pick: |settings_content| {
-                            &settings_content
-                                .project
-                                .all_languages
-                                .defaults
-                                .remove_trailing_whitespace_on_save
-                        },
-                        pick_mut: |settings_content| {
-                            &mut settings_content
-                                .project
-                                .all_languages
-                                .defaults
-                                .remove_trailing_whitespace_on_save
-                        },
-                    }),
-                    metadata: None,
-                }),
-                SettingsPageItem::SettingItem(SettingItem {
-                    title: "Ensure Final Newline On Save",
-                    description: "Whether or not to ensure there's a single newline at the end of a buffer when saving it",
-                    field: Box::new(SettingField {
-                        pick: |settings_content| {
-                            &settings_content
-                                .project
-                                .all_languages
-                                .defaults
-                                .ensure_final_newline_on_save
-                        },
-                        pick_mut: |settings_content| {
-                            &mut settings_content
-                                .project
-                                .all_languages
-                                .defaults
-                                .ensure_final_newline_on_save
-                        },
-                    }),
-                    metadata: None,
-                }),
-                SettingsPageItem::SettingItem(SettingItem {
-                    title: "Extend Comment On Newline",
-                    description: "Whether to start a new line with a comment when a previous line is a comment as well",
-                    field: Box::new(SettingField {
-                        pick: |settings_content| {
-                            &settings_content
-                                .project
-                                .all_languages
-                                .defaults
-                                .extend_comment_on_newline
-                        },
-                        pick_mut: |settings_content| {
-                            &mut settings_content
-                                .project
-                                .all_languages
-                                .defaults
-                                .extend_comment_on_newline
-                        },
-                    }),
-                    metadata: None,
-                }),
-                SettingsPageItem::SectionHeader("Completions"),
-                SettingsPageItem::SettingItem(SettingItem {
-                    title: "Show Completions On Input",
-                    description: "Whether to pop the completions menu while typing in an editor without explicitly requesting it",
-                    field: Box::new(SettingField {
-                        pick: |settings_content| {
-                            &settings_content
-                                .project
-                                .all_languages
-                                .defaults
-                                .show_completions_on_input
-                        },
-                        pick_mut: |settings_content| {
-                            &mut settings_content
-                                .project
-                                .all_languages
-                                .defaults
-                                .show_completions_on_input
-                        },
-                    }),
-                    metadata: None,
-                }),
-                SettingsPageItem::SettingItem(SettingItem {
-                    title: "Show Completion Documentation",
-                    description: "Whether to display inline and alongside documentation for items in the completions menu",
-                    field: Box::new(SettingField {
-                        pick: |settings_content| {
-                            &settings_content
-                                .project
-                                .all_languages
-                                .defaults
-                                .show_completion_documentation
-                        },
-                        pick_mut: |settings_content| {
-                            &mut settings_content
-                                .project
-                                .all_languages
-                                .defaults
-                                .show_completion_documentation
-                        },
-=======
-                        pick: |settings_content| &settings_content.disable_ai,
-                        pick_mut: |settings_content| &mut settings_content.disable_ai,
->>>>>>> f652c3a1
                     }),
                     metadata: None,
                     files: USER,
