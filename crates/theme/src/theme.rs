mod theme_registry;
mod theme_settings;
pub mod ui;

use gpui::{
    color::Color,
    elements::{ContainerStyle, ImageStyle, LabelStyle, Shadow, TooltipStyle},
    fonts::{HighlightStyle, TextStyle},
    platform, AppContext, AssetSource, Border, MouseState,
};
use schemars::JsonSchema;
use serde::{de::DeserializeOwned, Deserialize};
use serde_json::Value;
use settings::SettingsStore;
use std::{collections::HashMap, sync::Arc};
use ui::{ButtonStyle, CheckboxStyle, IconStyle, ModalStyle, SvgStyle};

pub use theme_registry::*;
pub use theme_settings::*;

pub fn current(cx: &AppContext) -> Arc<Theme> {
    settings::get::<ThemeSettings>(cx).theme.clone()
}

pub fn init(source: impl AssetSource, cx: &mut AppContext) {
    cx.set_global(ThemeRegistry::new(source, cx.font_cache().clone()));
    settings::register::<ThemeSettings>(cx);

    let mut prev_buffer_font_size = settings::get::<ThemeSettings>(cx).buffer_font_size;
    cx.observe_global::<SettingsStore, _>(move |cx| {
        let buffer_font_size = settings::get::<ThemeSettings>(cx).buffer_font_size;
        if buffer_font_size != prev_buffer_font_size {
            prev_buffer_font_size = buffer_font_size;
            reset_font_size(cx);
        }
    })
    .detach();
}

#[derive(Deserialize, Default, JsonSchema)]
pub struct Theme {
    #[serde(default)]
    pub meta: ThemeMeta,
    pub workspace: Workspace,
    pub context_menu: ContextMenu,
    pub contacts_popover: ContactsPopover,
    pub contact_list: ContactList,
    pub toolbar_dropdown_menu: DropdownMenu,
    pub copilot: Copilot,
    pub contact_finder: ContactFinder,
    pub project_panel: ProjectPanel,
    pub command_palette: CommandPalette,
    pub picker: Picker,
    pub editor: Editor,
    pub search: Search,
    pub project_diagnostics: ProjectDiagnostics,
    pub shared_screen: ContainerStyle,
    pub contact_notification: ContactNotification,
    pub update_notification: UpdateNotification,
    pub simple_message_notification: MessageNotification,
    pub project_shared_notification: ProjectSharedNotification,
    pub incoming_call_notification: IncomingCallNotification,
    pub tooltip: TooltipStyle,
    pub terminal: TerminalStyle,
    pub assistant: AssistantStyle,
    pub feedback: FeedbackStyle,
    pub welcome: WelcomeStyle,
    pub color_scheme: ColorScheme,
}

#[derive(Deserialize, Default, Clone, JsonSchema)]
pub struct ThemeMeta {
    #[serde(skip_deserializing)]
    pub id: usize,
    pub name: String,
    pub is_light: bool,
}

#[derive(Deserialize, Default, JsonSchema)]
pub struct Workspace {
    pub background: Color,
    pub blank_pane: BlankPaneStyle,
    pub titlebar: Titlebar,
    pub tab_bar: TabBar,
    pub pane_divider: Border,
    pub leader_border_opacity: f32,
    pub leader_border_width: f32,
    pub dock: Dock,
    pub status_bar: StatusBar,
    pub toolbar: Toolbar,
    pub breadcrumb_height: f32,
    pub breadcrumbs: Interactive<ContainedText>,
    pub disconnected_overlay: ContainedText,
    pub modal: ContainerStyle,
    pub zoomed_panel_foreground: ContainerStyle,
    pub zoomed_pane_foreground: ContainerStyle,
    pub zoomed_background: ContainerStyle,
    pub notification: ContainerStyle,
    pub notifications: Notifications,
    pub joining_project_avatar: ImageStyle,
    pub joining_project_message: ContainedText,
    pub external_location_message: ContainedText,
    pub drop_target_overlay_color: Color,
}

#[derive(Clone, Deserialize, Default, JsonSchema)]
pub struct BlankPaneStyle {
    pub logo: SvgStyle,
    pub logo_shadow: SvgStyle,
    pub logo_container: ContainerStyle,
    pub keyboard_hints: ContainerStyle,
    pub keyboard_hint: Interactive<ContainedText>,
    pub keyboard_hint_width: f32,
}

#[derive(Clone, Deserialize, Default, JsonSchema)]
pub struct Titlebar {
    #[serde(flatten)]
    pub container: ContainerStyle,
    pub height: f32,
    pub title: TextStyle,
    pub highlight_color: Color,
    pub item_spacing: f32,
    pub face_pile_spacing: f32,
    pub avatar_ribbon: AvatarRibbon,
    pub follower_avatar_overlap: f32,
    pub leader_selection: ContainerStyle,
    pub offline_icon: OfflineIcon,
    pub leader_avatar: AvatarStyle,
    pub follower_avatar: AvatarStyle,
    pub inactive_avatar_grayscale: bool,
    pub sign_in_prompt: Toggleable<Interactive<ContainedText>>,
    pub outdated_warning: ContainedText,
    pub share_button: Toggleable<Interactive<ContainedText>>,
    pub call_control: Interactive<IconButton>,
    pub toggle_contacts_button: Toggleable<Interactive<IconButton>>,
    pub user_menu_button: Toggleable<Interactive<IconButton>>,
    pub toggle_contacts_badge: ContainerStyle,
}

#[derive(Copy, Clone, Deserialize, Default, JsonSchema)]
pub struct AvatarStyle {
    #[serde(flatten)]
    pub image: ImageStyle,
    pub outer_width: f32,
    pub outer_corner_radius: f32,
}

#[derive(Deserialize, Default, Clone, JsonSchema)]
pub struct Copilot {
    pub out_link_icon: Interactive<IconStyle>,
    pub modal: ModalStyle,
    pub auth: CopilotAuth,
}

#[derive(Deserialize, Default, Clone, JsonSchema)]
pub struct CopilotAuth {
    pub content_width: f32,
    pub prompting: CopilotAuthPrompting,
    pub not_authorized: CopilotAuthNotAuthorized,
    pub authorized: CopilotAuthAuthorized,
    pub cta_button: ButtonStyle,
    pub header: IconStyle,
}

#[derive(Deserialize, Default, Clone, JsonSchema)]
pub struct CopilotAuthPrompting {
    pub subheading: ContainedText,
    pub hint: ContainedText,
    pub device_code: DeviceCode,
}

#[derive(Deserialize, Default, Clone, JsonSchema)]
pub struct DeviceCode {
    pub text: TextStyle,
    pub cta: ButtonStyle,
    pub left: f32,
    pub left_container: ContainerStyle,
    pub right: f32,
    pub right_container: Interactive<ContainerStyle>,
}

#[derive(Deserialize, Default, Clone, JsonSchema)]
pub struct CopilotAuthNotAuthorized {
    pub subheading: ContainedText,
    pub warning: ContainedText,
}

#[derive(Deserialize, Default, Clone, JsonSchema)]
pub struct CopilotAuthAuthorized {
    pub subheading: ContainedText,
    pub hint: ContainedText,
}

#[derive(Deserialize, Default, JsonSchema)]
pub struct ContactsPopover {
    #[serde(flatten)]
    pub container: ContainerStyle,
    pub height: f32,
    pub width: f32,
}

#[derive(Deserialize, Default, JsonSchema)]
pub struct ContactList {
    pub user_query_editor: FieldEditor,
    pub user_query_editor_height: f32,
    pub add_contact_button: IconButton,
    pub header_row: Toggleable<Interactive<ContainedText>>,
    pub leave_call: Interactive<ContainedText>,
    pub contact_row: Toggleable<Interactive<ContainerStyle>>,
    pub row_height: f32,
    pub project_row: Toggleable<Interactive<ProjectRow>>,
    pub tree_branch: Toggleable<Interactive<TreeBranch>>,
    pub contact_avatar: ImageStyle,
    pub contact_status_free: ContainerStyle,
    pub contact_status_busy: ContainerStyle,
    pub contact_username: ContainedText,
    pub contact_button: Interactive<IconButton>,
    pub contact_button_spacing: f32,
    pub disabled_button: IconButton,
    pub section_icon_size: f32,
    pub calling_indicator: ContainedText,
}

#[derive(Deserialize, Default, JsonSchema)]
pub struct ProjectRow {
    #[serde(flatten)]
    pub container: ContainerStyle,
    pub icon: Icon,
    pub name: ContainedText,
}

#[derive(Deserialize, Default, Clone, Copy, JsonSchema)]
pub struct TreeBranch {
    pub width: f32,
    pub color: Color,
}

#[derive(Deserialize, Default, JsonSchema)]
pub struct ContactFinder {
    pub picker: Picker,
    pub row_height: f32,
    pub contact_avatar: ImageStyle,
    pub contact_username: ContainerStyle,
    pub contact_button: IconButton,
    pub disabled_contact_button: IconButton,
}

<<<<<<< HEAD
#[derive(Deserialize, Default, JsonSchema)]
pub struct LspLogMenu {
=======
#[derive(Deserialize, Default)]
pub struct DropdownMenu {
>>>>>>> 5291bf3d
    #[serde(flatten)]
    pub container: ContainerStyle,
    pub header: Interactive<DropdownMenuItem>,
    pub section_header: ContainedText,
    pub item: Toggleable<Interactive<DropdownMenuItem>>,
    pub row_height: f32,
}

<<<<<<< HEAD
#[derive(Clone, Deserialize, Default, JsonSchema)]
=======
#[derive(Deserialize, Default)]
pub struct DropdownMenuItem {
    #[serde(flatten)]
    pub container: ContainerStyle,
    #[serde(flatten)]
    pub text: TextStyle,
    pub secondary_text: Option<TextStyle>,
    #[serde(default)]
    pub secondary_text_spacing: f32,
}

#[derive(Clone, Deserialize, Default)]
>>>>>>> 5291bf3d
pub struct TabBar {
    #[serde(flatten)]
    pub container: ContainerStyle,
    pub pane_button: Toggleable<Interactive<IconButton>>,
    pub pane_button_container: ContainerStyle,
    pub active_pane: TabStyles,
    pub inactive_pane: TabStyles,
    pub dragged_tab: Tab,
    pub height: f32,
}

impl TabBar {
    pub fn tab_style(&self, pane_active: bool, tab_active: bool) -> &Tab {
        let tabs = if pane_active {
            &self.active_pane
        } else {
            &self.inactive_pane
        };

        if tab_active {
            &tabs.active_tab
        } else {
            &tabs.inactive_tab
        }
    }
}

#[derive(Clone, Deserialize, Default, JsonSchema)]
pub struct TabStyles {
    pub active_tab: Tab,
    pub inactive_tab: Tab,
}

#[derive(Clone, Deserialize, Default, JsonSchema)]
pub struct AvatarRibbon {
    #[serde(flatten)]
    pub container: ContainerStyle,
    pub width: f32,
    pub height: f32,
}

#[derive(Clone, Deserialize, Default, JsonSchema)]
pub struct OfflineIcon {
    #[serde(flatten)]
    pub container: ContainerStyle,
    pub width: f32,
    pub color: Color,
}

#[derive(Clone, Deserialize, Default, JsonSchema)]
pub struct Tab {
    pub height: f32,
    #[serde(flatten)]
    pub container: ContainerStyle,
    #[serde(flatten)]
    pub label: LabelStyle,
    pub description: ContainedText,
    pub spacing: f32,
    pub close_icon_width: f32,
    pub type_icon_width: f32,
    pub icon_close: Color,
    pub icon_close_active: Color,
    pub icon_dirty: Color,
    pub icon_conflict: Color,
}

#[derive(Clone, Deserialize, Default, JsonSchema)]
pub struct Toolbar {
    #[serde(flatten)]
    pub container: ContainerStyle,
    pub height: f32,
    pub item_spacing: f32,
    pub nav_button: Interactive<IconButton>,
}

#[derive(Clone, Deserialize, Default, JsonSchema)]
pub struct Notifications {
    #[serde(flatten)]
    pub container: ContainerStyle,
    pub width: f32,
}

#[derive(Clone, Deserialize, Default, JsonSchema)]
pub struct Search {
    #[serde(flatten)]
    pub container: ContainerStyle,
    pub editor: FindEditor,
    pub invalid_editor: ContainerStyle,
    pub option_button_group: ContainerStyle,
    pub include_exclude_editor: FindEditor,
    pub invalid_include_exclude_editor: ContainerStyle,
    pub include_exclude_inputs: ContainedText,
    pub option_button: Toggleable<Interactive<ContainedText>>,
    pub match_background: Color,
    pub match_index: ContainedText,
    pub results_status: TextStyle,
    pub dismiss_button: Interactive<IconButton>,
}

#[derive(Clone, Deserialize, Default, JsonSchema)]
pub struct FindEditor {
    #[serde(flatten)]
    pub input: FieldEditor,
    pub min_width: f32,
    pub max_width: f32,
}

#[derive(Deserialize, Default, JsonSchema)]
pub struct StatusBar {
    #[serde(flatten)]
    pub container: ContainerStyle,
    pub height: f32,
    pub item_spacing: f32,
    pub cursor_position: TextStyle,
    pub active_language: Interactive<ContainedText>,
    pub auto_update_progress_message: TextStyle,
    pub auto_update_done_message: TextStyle,
    pub lsp_status: Interactive<StatusBarLspStatus>,
    pub panel_buttons: StatusBarPanelButtons,
    pub diagnostic_summary: Interactive<StatusBarDiagnosticSummary>,
    pub diagnostic_message: Interactive<ContainedText>,
}

#[derive(Deserialize, Default, JsonSchema)]
pub struct StatusBarPanelButtons {
    pub group_left: ContainerStyle,
    pub group_bottom: ContainerStyle,
    pub group_right: ContainerStyle,
    pub button: Toggleable<Interactive<PanelButton>>,
}

#[derive(Deserialize, Default, JsonSchema)]
pub struct StatusBarDiagnosticSummary {
    pub container_ok: ContainerStyle,
    pub container_warning: ContainerStyle,
    pub container_error: ContainerStyle,
    pub text: TextStyle,
    pub icon_color_ok: Color,
    pub icon_color_warning: Color,
    pub icon_color_error: Color,
    pub height: f32,
    pub icon_width: f32,
    pub icon_spacing: f32,
    pub summary_spacing: f32,
}

#[derive(Deserialize, Default, JsonSchema)]
pub struct StatusBarLspStatus {
    #[serde(flatten)]
    pub container: ContainerStyle,
    pub height: f32,
    pub icon_spacing: f32,
    pub icon_color: Color,
    pub icon_width: f32,
    pub message: TextStyle,
}

#[derive(Deserialize, Default, JsonSchema)]
pub struct Dock {
    pub left: ContainerStyle,
    pub bottom: ContainerStyle,
    pub right: ContainerStyle,
}

#[derive(Clone, Deserialize, Default, JsonSchema)]
pub struct PanelButton {
    #[serde(flatten)]
    pub container: ContainerStyle,
    pub icon_color: Color,
    pub icon_size: f32,
    pub label: ContainedText,
}

#[derive(Deserialize, Default, JsonSchema)]
pub struct ProjectPanel {
    #[serde(flatten)]
    pub container: ContainerStyle,
    pub entry: Toggleable<Interactive<ProjectPanelEntry>>,
    pub dragged_entry: ProjectPanelEntry,
    pub ignored_entry: Toggleable<Interactive<ProjectPanelEntry>>,
    pub cut_entry: Toggleable<Interactive<ProjectPanelEntry>>,
    pub filename_editor: FieldEditor,
    pub indent_width: f32,
    pub open_project_button: Interactive<ContainedText>,
}

#[derive(Clone, Debug, Deserialize, Default, JsonSchema)]
pub struct ProjectPanelEntry {
    pub height: f32,
    #[serde(flatten)]
    pub container: ContainerStyle,
    pub text: TextStyle,
    pub icon_color: Color,
    pub icon_size: f32,
    pub icon_spacing: f32,
    pub status: EntryStatus,
}

#[derive(Clone, Debug, Deserialize, Default, JsonSchema)]
pub struct EntryStatus {
    pub git: GitProjectStatus,
}

#[derive(Clone, Debug, Deserialize, Default, JsonSchema)]
pub struct GitProjectStatus {
    pub modified: Color,
    pub inserted: Color,
    pub conflict: Color,
}

#[derive(Clone, Debug, Deserialize, Default, JsonSchema)]
pub struct ContextMenu {
    #[serde(flatten)]
    pub container: ContainerStyle,
    pub item: Toggleable<Interactive<ContextMenuItem>>,
    pub keystroke_margin: f32,
    pub separator: ContainerStyle,
}

#[derive(Clone, Debug, Deserialize, Default, JsonSchema)]
pub struct ContextMenuItem {
    #[serde(flatten)]
    pub container: ContainerStyle,
    pub label: TextStyle,
    pub keystroke: ContainedText,
    pub icon_width: f32,
    pub icon_spacing: f32,
}

#[derive(Debug, Deserialize, Default, JsonSchema)]
pub struct CommandPalette {
    pub key: Toggleable<ContainedLabel>,
    pub keystroke_spacing: f32,
}

#[derive(Deserialize, Default, JsonSchema)]
pub struct InviteLink {
    #[serde(flatten)]
    pub container: ContainerStyle,
    #[serde(flatten)]
    pub label: LabelStyle,
    pub icon: Icon,
}

#[derive(Deserialize, Clone, Copy, Default, JsonSchema)]
pub struct Icon {
    #[serde(flatten)]
    pub container: ContainerStyle,
    pub color: Color,
    pub width: f32,
}

#[derive(Deserialize, Clone, Copy, Default, JsonSchema)]
pub struct IconButton {
    #[serde(flatten)]
    pub container: ContainerStyle,
    pub color: Color,
    pub icon_width: f32,
    pub button_width: f32,
}

#[derive(Deserialize, Default, JsonSchema)]
pub struct ChatMessage {
    #[serde(flatten)]
    pub container: ContainerStyle,
    pub body: TextStyle,
    pub sender: ContainedText,
    pub timestamp: ContainedText,
}

#[derive(Deserialize, Default, JsonSchema)]
pub struct ChannelSelect {
    #[serde(flatten)]
    pub container: ContainerStyle,
    pub header: ChannelName,
    pub item: ChannelName,
    pub active_item: ChannelName,
    pub hovered_item: ChannelName,
    pub hovered_active_item: ChannelName,
    pub menu: ContainerStyle,
}

#[derive(Deserialize, Default, JsonSchema)]
pub struct ChannelName {
    #[serde(flatten)]
    pub container: ContainerStyle,
    pub hash: ContainedText,
    pub name: TextStyle,
}

#[derive(Clone, Deserialize, Default, JsonSchema)]
pub struct Picker {
    #[serde(flatten)]
    pub container: ContainerStyle,
    pub empty_container: ContainerStyle,
    pub input_editor: FieldEditor,
    pub empty_input_editor: FieldEditor,
    pub no_matches: ContainedLabel,
    pub item: Toggleable<Interactive<ContainedLabel>>,
}

#[derive(Clone, Debug, Deserialize, Default, JsonSchema)]
pub struct ContainedText {
    #[serde(flatten)]
    pub container: ContainerStyle,
    #[serde(flatten)]
    pub text: TextStyle,
}

#[derive(Clone, Debug, Deserialize, Default, JsonSchema)]
pub struct ContainedLabel {
    #[serde(flatten)]
    pub container: ContainerStyle,
    #[serde(flatten)]
    pub label: LabelStyle,
}

#[derive(Clone, Deserialize, Default, JsonSchema)]
pub struct ProjectDiagnostics {
    #[serde(flatten)]
    pub container: ContainerStyle,
    pub empty_message: TextStyle,
    pub tab_icon_width: f32,
    pub tab_icon_spacing: f32,
    pub tab_summary_spacing: f32,
}

#[derive(Deserialize, Default, JsonSchema)]
pub struct ContactNotification {
    pub header_avatar: ImageStyle,
    pub header_message: ContainedText,
    pub header_height: f32,
    pub body_message: ContainedText,
    pub button: Interactive<ContainedText>,
    pub dismiss_button: Interactive<IconButton>,
}

#[derive(Deserialize, Default, JsonSchema)]
pub struct UpdateNotification {
    pub message: ContainedText,
    pub action_message: Interactive<ContainedText>,
    pub dismiss_button: Interactive<IconButton>,
}

#[derive(Deserialize, Default, JsonSchema)]
pub struct MessageNotification {
    pub message: ContainedText,
    pub action_message: Interactive<ContainedText>,
    pub dismiss_button: Interactive<IconButton>,
}

#[derive(Deserialize, Default, JsonSchema)]
pub struct ProjectSharedNotification {
    pub window_height: f32,
    pub window_width: f32,
    #[serde(default)]
    pub background: Color,
    pub owner_container: ContainerStyle,
    pub owner_avatar: ImageStyle,
    pub owner_metadata: ContainerStyle,
    pub owner_username: ContainedText,
    pub message: ContainedText,
    pub worktree_roots: ContainedText,
    pub button_width: f32,
    pub open_button: ContainedText,
    pub dismiss_button: ContainedText,
}

#[derive(Deserialize, Default, JsonSchema)]
pub struct IncomingCallNotification {
    pub window_height: f32,
    pub window_width: f32,
    #[serde(default)]
    pub background: Color,
    pub caller_container: ContainerStyle,
    pub caller_avatar: ImageStyle,
    pub caller_metadata: ContainerStyle,
    pub caller_username: ContainedText,
    pub caller_message: ContainedText,
    pub worktree_roots: ContainedText,
    pub button_width: f32,
    pub accept_button: ContainedText,
    pub decline_button: ContainedText,
}

#[derive(Clone, Deserialize, Default, JsonSchema)]
pub struct Editor {
    pub text_color: Color,
    #[serde(default)]
    pub background: Color,
    pub selection: SelectionStyle,
    pub gutter_background: Color,
    pub gutter_padding_factor: f32,
    pub active_line_background: Color,
    pub highlighted_line_background: Color,
    pub rename_fade: f32,
    pub document_highlight_read_background: Color,
    pub document_highlight_write_background: Color,
    pub diff: DiffStyle,
    pub line_number: Color,
    pub line_number_active: Color,
    pub guest_selections: Vec<SelectionStyle>,
    pub syntax: Arc<SyntaxTheme>,
    pub suggestion: HighlightStyle,
    pub diagnostic_path_header: DiagnosticPathHeader,
    pub diagnostic_header: DiagnosticHeader,
    pub error_diagnostic: DiagnosticStyle,
    pub invalid_error_diagnostic: DiagnosticStyle,
    pub warning_diagnostic: DiagnosticStyle,
    pub invalid_warning_diagnostic: DiagnosticStyle,
    pub information_diagnostic: DiagnosticStyle,
    pub invalid_information_diagnostic: DiagnosticStyle,
    pub hint_diagnostic: DiagnosticStyle,
    pub invalid_hint_diagnostic: DiagnosticStyle,
    pub autocomplete: AutocompleteStyle,
    pub code_actions: CodeActions,
    pub folds: Folds,
    pub unnecessary_code_fade: f32,
    pub hover_popover: HoverPopover,
    pub link_definition: HighlightStyle,
    pub composition_mark: HighlightStyle,
    pub jump_icon: Interactive<IconButton>,
    pub scrollbar: Scrollbar,
    pub whitespace: Color,
}

#[derive(Clone, Deserialize, Default, JsonSchema)]
pub struct Scrollbar {
    pub track: ContainerStyle,
    pub thumb: ContainerStyle,
    pub width: f32,
    pub min_height_factor: f32,
    pub git: GitDiffColors,
}

#[derive(Clone, Deserialize, Default, JsonSchema)]
pub struct GitDiffColors {
    pub inserted: Color,
    pub modified: Color,
    pub deleted: Color,
}

#[derive(Clone, Deserialize, Default, JsonSchema)]
pub struct DiagnosticPathHeader {
    #[serde(flatten)]
    pub container: ContainerStyle,
    pub filename: ContainedText,
    pub path: ContainedText,
    pub text_scale_factor: f32,
}

#[derive(Clone, Deserialize, Default, JsonSchema)]
pub struct DiagnosticHeader {
    #[serde(flatten)]
    pub container: ContainerStyle,
    pub source: ContainedLabel,
    pub message: ContainedLabel,
    pub code: ContainedText,
    pub text_scale_factor: f32,
    pub icon_width_factor: f32,
}

#[derive(Clone, Deserialize, Default, JsonSchema)]
pub struct DiagnosticStyle {
    pub message: LabelStyle,
    #[serde(default)]
    pub header: ContainerStyle,
    pub text_scale_factor: f32,
}

#[derive(Clone, Deserialize, Default, JsonSchema)]
pub struct AutocompleteStyle {
    #[serde(flatten)]
    pub container: ContainerStyle,
    pub item: ContainerStyle,
    pub selected_item: ContainerStyle,
    pub hovered_item: ContainerStyle,
    pub match_highlight: HighlightStyle,
}

#[derive(Clone, Copy, Default, Deserialize, JsonSchema)]
pub struct SelectionStyle {
    pub cursor: Color,
    pub selection: Color,
}

#[derive(Clone, Deserialize, Default, JsonSchema)]
pub struct FieldEditor {
    #[serde(flatten)]
    pub container: ContainerStyle,
    pub text: TextStyle,
    #[serde(default)]
    pub placeholder_text: Option<TextStyle>,
    pub selection: SelectionStyle,
}

#[derive(Clone, Deserialize, Default, JsonSchema)]
pub struct InteractiveColor {
    pub color: Color,
}

#[derive(Clone, Deserialize, Default, JsonSchema)]
pub struct CodeActions {
    #[serde(default)]
    pub indicator: Toggleable<Interactive<InteractiveColor>>,
    pub vertical_scale: f32,
}

#[derive(Clone, Deserialize, Default, JsonSchema)]
pub struct Folds {
    pub indicator: Toggleable<Interactive<InteractiveColor>>,
    pub ellipses: FoldEllipses,
    pub fold_background: Color,
    pub icon_margin_scale: f32,
    pub folded_icon: String,
    pub foldable_icon: String,
}

#[derive(Clone, Deserialize, Default, JsonSchema)]
pub struct FoldEllipses {
    pub text_color: Color,
    pub background: Interactive<InteractiveColor>,
    pub corner_radius_factor: f32,
}

#[derive(Clone, Deserialize, Default, JsonSchema)]
pub struct DiffStyle {
    pub inserted: Color,
    pub modified: Color,
    pub deleted: Color,
    pub removed_width_em: f32,
    pub width_em: f32,
    pub corner_radius: f32,
}

#[derive(Debug, Default, Clone, Copy, JsonSchema)]
pub struct Interactive<T> {
    pub default: T,
    pub hovered: Option<T>,
    pub clicked: Option<T>,
    pub disabled: Option<T>,
}

#[derive(Clone, Copy, Debug, Default, Deserialize)]
pub struct Toggleable<T> {
    active: T,
    inactive: T,
}

impl<T> Toggleable<T> {
    pub fn new(active: T, inactive: T) -> Self {
        Self { active, inactive }
    }
    pub fn in_state(&self, active: bool) -> &T {
        if active {
            &self.active
        } else {
            &self.inactive
        }
    }
    pub fn active_state(&self) -> &T {
        self.in_state(true)
    }
    pub fn inactive_state(&self) -> &T {
        self.in_state(false)
    }
}

impl<T> Interactive<T> {
    pub fn style_for(&self, state: &mut MouseState) -> &T {
        if state.clicked() == Some(platform::MouseButton::Left) && self.clicked.is_some() {
            self.clicked.as_ref().unwrap()
        } else if state.hovered() {
            self.hovered.as_ref().unwrap_or(&self.default)
        } else {
            &self.default
        }
    }
    pub fn disabled_style(&self) -> &T {
        self.disabled.as_ref().unwrap_or(&self.default)
    }
}

impl<'de, T: DeserializeOwned> Deserialize<'de> for Interactive<T> {
    fn deserialize<D>(deserializer: D) -> Result<Self, D::Error>
    where
        D: serde::Deserializer<'de>,
    {
        #[derive(Deserialize)]
        struct Helper {
            default: Value,
            hovered: Option<Value>,
            clicked: Option<Value>,
            disabled: Option<Value>,
        }

        let json = Helper::deserialize(deserializer)?;

        let deserialize_state = |state_json: Option<Value>| -> Result<Option<T>, D::Error> {
            if let Some(mut state_json) = state_json {
                if let Value::Object(state_json) = &mut state_json {
                    if let Value::Object(default) = &json.default {
                        for (key, value) in default {
                            if !state_json.contains_key(key) {
                                state_json.insert(key.clone(), value.clone());
                            }
                        }
                    }
                }
                Ok(Some(
                    serde_json::from_value::<T>(state_json).map_err(serde::de::Error::custom)?,
                ))
            } else {
                Ok(None)
            }
        };

        let hovered = deserialize_state(json.hovered)?;
        let clicked = deserialize_state(json.clicked)?;
        let disabled = deserialize_state(json.disabled)?;
        let default = serde_json::from_value(json.default).map_err(serde::de::Error::custom)?;

        Ok(Interactive {
            default,
            hovered,
            clicked,
            disabled,
        })
    }
}

impl Editor {
    pub fn replica_selection_style(&self, replica_id: u16) -> &SelectionStyle {
        let style_ix = replica_id as usize % (self.guest_selections.len() + 1);
        if style_ix == 0 {
            &self.selection
        } else {
            &self.guest_selections[style_ix - 1]
        }
    }
}

#[derive(Default, JsonSchema)]
pub struct SyntaxTheme {
    pub highlights: Vec<(String, HighlightStyle)>,
}

impl SyntaxTheme {
    pub fn new(highlights: Vec<(String, HighlightStyle)>) -> Self {
        Self { highlights }
    }
}

impl<'de> Deserialize<'de> for SyntaxTheme {
    fn deserialize<D>(deserializer: D) -> Result<Self, D::Error>
    where
        D: serde::Deserializer<'de>,
    {
        let syntax_data: HashMap<String, HighlightStyle> = Deserialize::deserialize(deserializer)?;

        let mut result = Self::new(Vec::new());
        for (key, style) in syntax_data {
            match result
                .highlights
                .binary_search_by(|(needle, _)| needle.cmp(&key))
            {
                Ok(i) | Err(i) => {
                    result.highlights.insert(i, (key, style));
                }
            }
        }

        Ok(result)
    }
}

#[derive(Clone, Deserialize, Default, JsonSchema)]
pub struct HoverPopover {
    pub container: ContainerStyle,
    pub info_container: ContainerStyle,
    pub warning_container: ContainerStyle,
    pub error_container: ContainerStyle,
    pub block_style: ContainerStyle,
    pub prose: TextStyle,
    pub diagnostic_source_highlight: HighlightStyle,
    pub highlight: Color,
}

#[derive(Clone, Deserialize, Default, JsonSchema)]
pub struct TerminalStyle {
    pub black: Color,
    pub red: Color,
    pub green: Color,
    pub yellow: Color,
    pub blue: Color,
    pub magenta: Color,
    pub cyan: Color,
    pub white: Color,
    pub bright_black: Color,
    pub bright_red: Color,
    pub bright_green: Color,
    pub bright_yellow: Color,
    pub bright_blue: Color,
    pub bright_magenta: Color,
    pub bright_cyan: Color,
    pub bright_white: Color,
    pub foreground: Color,
    pub background: Color,
    pub modal_background: Color,
    pub cursor: Color,
    pub dim_black: Color,
    pub dim_red: Color,
    pub dim_green: Color,
    pub dim_yellow: Color,
    pub dim_blue: Color,
    pub dim_magenta: Color,
    pub dim_cyan: Color,
    pub dim_white: Color,
    pub bright_foreground: Color,
    pub dim_foreground: Color,
}

#[derive(Clone, Deserialize, Default, JsonSchema)]
pub struct AssistantStyle {
    pub container: ContainerStyle,
    pub header: ContainerStyle,
    pub sent_at: ContainedText,
    pub user_sender: Interactive<ContainedText>,
    pub assistant_sender: Interactive<ContainedText>,
    pub system_sender: Interactive<ContainedText>,
    pub model_info_container: ContainerStyle,
    pub model: Interactive<ContainedText>,
    pub remaining_tokens: ContainedText,
    pub no_remaining_tokens: ContainedText,
    pub error_icon: Icon,
    pub api_key_editor: FieldEditor,
    pub api_key_prompt: ContainedText,
}

#[derive(Clone, Deserialize, Default, JsonSchema)]
pub struct FeedbackStyle {
    pub submit_button: Interactive<ContainedText>,
    pub button_margin: f32,
    pub info_text_default: ContainedText,
    pub link_text_default: ContainedText,
    pub link_text_hover: ContainedText,
}

#[derive(Clone, Deserialize, Default, JsonSchema)]
pub struct WelcomeStyle {
    pub page_width: f32,
    pub logo: SvgStyle,
    pub logo_subheading: ContainedText,
    pub usage_note: ContainedText,
    pub checkbox: CheckboxStyle,
    pub checkbox_container: ContainerStyle,
    pub button: Interactive<ContainedText>,
    pub button_group: ContainerStyle,
    pub heading_group: ContainerStyle,
    pub checkbox_group: ContainerStyle,
}

#[derive(Clone, Deserialize, Default, JsonSchema)]
pub struct ColorScheme {
    pub name: String,
    pub is_light: bool,
    pub ramps: RampSet,
    pub lowest: Layer,
    pub middle: Layer,
    pub highest: Layer,

    pub popover_shadow: Shadow,
    pub modal_shadow: Shadow,

    pub players: Vec<Player>,
}

#[derive(Clone, Deserialize, Default, JsonSchema)]
pub struct Player {
    pub cursor: Color,
    pub selection: Color,
}

#[derive(Clone, Deserialize, Default, JsonSchema)]
pub struct RampSet {
    pub neutral: Vec<Color>,
    pub red: Vec<Color>,
    pub orange: Vec<Color>,
    pub yellow: Vec<Color>,
    pub green: Vec<Color>,
    pub cyan: Vec<Color>,
    pub blue: Vec<Color>,
    pub violet: Vec<Color>,
    pub magenta: Vec<Color>,
}

#[derive(Clone, Deserialize, Default, JsonSchema)]
pub struct Layer {
    pub base: StyleSet,
    pub variant: StyleSet,
    pub on: StyleSet,
    pub accent: StyleSet,
    pub positive: StyleSet,
    pub warning: StyleSet,
    pub negative: StyleSet,
}

#[derive(Clone, Deserialize, Default, JsonSchema)]
pub struct StyleSet {
    pub default: Style,
    pub active: Style,
    pub disabled: Style,
    pub hovered: Style,
    pub pressed: Style,
    pub inverted: Style,
}

#[derive(Clone, Deserialize, Default, JsonSchema)]
pub struct Style {
    pub background: Color,
    pub border: Color,
    pub foreground: Color,
}<|MERGE_RESOLUTION|>--- conflicted
+++ resolved
@@ -246,13 +246,8 @@
     pub disabled_contact_button: IconButton,
 }
 
-<<<<<<< HEAD
-#[derive(Deserialize, Default, JsonSchema)]
-pub struct LspLogMenu {
-=======
-#[derive(Deserialize, Default)]
+#[derive(Deserialize, Default, JsonSchema)]
 pub struct DropdownMenu {
->>>>>>> 5291bf3d
     #[serde(flatten)]
     pub container: ContainerStyle,
     pub header: Interactive<DropdownMenuItem>,
@@ -261,10 +256,7 @@
     pub row_height: f32,
 }
 
-<<<<<<< HEAD
-#[derive(Clone, Deserialize, Default, JsonSchema)]
-=======
-#[derive(Deserialize, Default)]
+#[derive(Deserialize, Default, JsonSchema)]
 pub struct DropdownMenuItem {
     #[serde(flatten)]
     pub container: ContainerStyle,
@@ -275,8 +267,7 @@
     pub secondary_text_spacing: f32,
 }
 
-#[derive(Clone, Deserialize, Default)]
->>>>>>> 5291bf3d
+#[derive(Clone, Deserialize, Default, JsonSchema)]
 pub struct TabBar {
     #[serde(flatten)]
     pub container: ContainerStyle,
@@ -820,7 +811,7 @@
     pub disabled: Option<T>,
 }
 
-#[derive(Clone, Copy, Debug, Default, Deserialize)]
+#[derive(Clone, Copy, Debug, Default, Deserialize, JsonSchema)]
 pub struct Toggleable<T> {
     active: T,
     inactive: T,
