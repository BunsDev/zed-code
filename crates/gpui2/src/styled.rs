--- conflicted
+++ resolved
@@ -4,12 +4,8 @@
     SharedString, Style, StyleRefinement, Visibility,
 };
 use crate::{BoxShadow, TextStyleRefinement};
-<<<<<<< HEAD
+use refineable::Refineable;
 use smallvec::{smallvec, SmallVec};
-=======
-use refineable::Refineable;
-use smallvec::smallvec;
->>>>>>> b33ea3c7
 
 pub trait Styled {
     fn style(&mut self) -> &mut StyleRefinement;
