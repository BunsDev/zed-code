--- conflicted
+++ resolved
@@ -248,15 +248,7 @@
                 let zeta_options = this.zeta.read(cx).options();
                 this.set_options(
                     ZetaOptions {
-<<<<<<< HEAD
-                        context: EditPredictionContextOptions {
-                            excerpt: excerpt_options,
-                            // todo! make it configurable?
-                            similar_snippets: SimilarSnippetOptions::default(),
-                        },
-=======
                         context: context_options,
->>>>>>> 6dc3e643
                         max_prompt_bytes: number_input_value(&this.max_prompt_bytes_input, cx),
                         max_diagnostic_bytes: zeta_options.max_diagnostic_bytes,
                         prompt_format: zeta_options.prompt_format,
