use std::any::Any;

use ::settings::Settings;
use command_palette_hooks::CommandPaletteFilter;
use commit_modal::CommitModal;
<<<<<<< HEAD
use editor::{Editor, EditorElement, EditorStyle, actions::DiffClipboardWithSelectionData};
use ui::{
    Headline, HeadlineSize, Icon, IconName, IconSize, IntoElement, ParentElement, Render, Styled,
    StyledExt, div, h_flex, rems, v_flex,
};

=======
use editor::{Editor, actions::DiffClipboardWithSelectionData};
>>>>>>> db367cc6
mod blame_ui;

use git::{
    repository::{Branch, Upstream, UpstreamTracking, UpstreamTrackingStatus},
    status::{FileStatus, StatusCode, UnmergedStatus, UnmergedStatusCode},
};
use git_panel_settings::GitPanelSettings;
use gpui::{
<<<<<<< HEAD
    Action, App, Context, DismissEvent, Entity, EventEmitter, FocusHandle, Focusable, SharedString,
    TextStyle, Window, actions,
=======
    Action, App, Context, DismissEvent, Entity, EventEmitter, FocusHandle, Focusable, Window,
    actions,
>>>>>>> db367cc6
};
use menu::{Cancel, Confirm};
use onboarding::GitOnboardingModal;
use project::git_store::Repository;
use project_diff::ProjectDiff;
use ui::prelude::*;
use workspace::{ModalView, Workspace, notifications::DetachAndPromptErr};
use zed_actions;

use crate::{git_panel::GitPanel, text_diff_view::TextDiffView};

mod askpass_modal;
pub mod branch_picker;
mod commit_modal;
pub mod commit_tooltip;
mod commit_view;
mod conflict_view;
pub mod file_diff_view;
pub mod git_panel;
mod git_panel_settings;
pub mod onboarding;
pub mod picker_prompt;
pub mod project_diff;
pub(crate) mod remote_output;
pub mod repository_selector;
pub mod text_diff_view;

actions!(
    git,
    [
        /// Resets the git onboarding state to show the tutorial again.
        ResetOnboarding
    ]
);

pub fn init(cx: &mut App) {
    GitPanelSettings::register(cx);

    editor::set_blame_renderer(blame_ui::GitBlameRenderer, cx);

    cx.observe_new(|editor: &mut Editor, _, cx| {
        conflict_view::register_editor(editor, editor.buffer().clone(), cx);
    })
    .detach();

    cx.observe_new(|workspace: &mut Workspace, _, cx| {
        ProjectDiff::register(workspace, cx);
        CommitModal::register(workspace);
        git_panel::register(workspace);
        repository_selector::register(workspace);
        branch_picker::register(workspace);

        let project = workspace.project().read(cx);
        if project.is_read_only(cx) {
            return;
        }
        if !project.is_via_collab() {
            workspace.register_action(|workspace, _: &git::Fetch, window, cx| {
                let Some(panel) = workspace.panel::<git_panel::GitPanel>(cx) else {
                    return;
                };
                panel.update(cx, |panel, cx| {
                    panel.fetch(true, window, cx);
                });
            });
            workspace.register_action(|workspace, _: &git::FetchFrom, window, cx| {
                let Some(panel) = workspace.panel::<git_panel::GitPanel>(cx) else {
                    return;
                };
                panel.update(cx, |panel, cx| {
                    panel.fetch(false, window, cx);
                });
            });
            workspace.register_action(|workspace, _: &git::Push, window, cx| {
                let Some(panel) = workspace.panel::<git_panel::GitPanel>(cx) else {
                    return;
                };
                panel.update(cx, |panel, cx| {
                    panel.push(false, false, window, cx);
                });
            });
            workspace.register_action(|workspace, _: &git::PushTo, window, cx| {
                let Some(panel) = workspace.panel::<git_panel::GitPanel>(cx) else {
                    return;
                };
                panel.update(cx, |panel, cx| {
                    panel.push(false, true, window, cx);
                });
            });
            workspace.register_action(|workspace, _: &git::ForcePush, window, cx| {
                let Some(panel) = workspace.panel::<git_panel::GitPanel>(cx) else {
                    return;
                };
                panel.update(cx, |panel, cx| {
                    panel.push(true, false, window, cx);
                });
            });
            workspace.register_action(|workspace, _: &git::Pull, window, cx| {
                let Some(panel) = workspace.panel::<git_panel::GitPanel>(cx) else {
                    return;
                };
                panel.update(cx, |panel, cx| {
                    panel.pull(window, cx);
                });
            });
        }
        workspace.register_action(|workspace, action: &git::StashAll, window, cx| {
            let Some(panel) = workspace.panel::<git_panel::GitPanel>(cx) else {
                return;
            };
            panel.update(cx, |panel, cx| {
                panel.stash_all(action, window, cx);
            });
        });
        workspace.register_action(|workspace, action: &git::StashPop, window, cx| {
            let Some(panel) = workspace.panel::<git_panel::GitPanel>(cx) else {
                return;
            };
            panel.update(cx, |panel, cx| {
                panel.stash_pop(action, window, cx);
            });
        });
        workspace.register_action(|workspace, action: &git::StageAll, window, cx| {
            let Some(panel) = workspace.panel::<git_panel::GitPanel>(cx) else {
                return;
            };
            panel.update(cx, |panel, cx| {
                panel.stage_all(action, window, cx);
            });
        });
        workspace.register_action(|workspace, action: &git::UnstageAll, window, cx| {
            let Some(panel) = workspace.panel::<git_panel::GitPanel>(cx) else {
                return;
            };
            panel.update(cx, |panel, cx| {
                panel.unstage_all(action, window, cx);
            });
        });
        workspace.register_action(|workspace, _: &git::Uncommit, window, cx| {
            let Some(panel) = workspace.panel::<git_panel::GitPanel>(cx) else {
                return;
            };
            panel.update(cx, |panel, cx| {
                panel.uncommit(window, cx);
            })
        });
        CommandPaletteFilter::update_global(cx, |filter, _cx| {
            filter.hide_action_types(&[
                zed_actions::OpenGitIntegrationOnboarding.type_id(),
                // ResetOnboarding.type_id(),
            ]);
        });
        workspace.register_action(
            move |workspace, _: &zed_actions::OpenGitIntegrationOnboarding, window, cx| {
                GitOnboardingModal::toggle(workspace, window, cx)
            },
        );
        workspace.register_action(move |_, _: &ResetOnboarding, window, cx| {
            window.dispatch_action(workspace::RestoreBanner.boxed_clone(), cx);
            window.refresh();
        });
        workspace.register_action(|workspace, _action: &git::Init, window, cx| {
            let Some(panel) = workspace.panel::<git_panel::GitPanel>(cx) else {
                return;
            };
            panel.update(cx, |panel, cx| {
                panel.git_init(window, cx);
            });
        });
        workspace.register_action(|workspace, _action: &git::Clone, window, cx| {
            let Some(panel) = workspace.panel::<git_panel::GitPanel>(cx) else {
                return;
            };

            workspace.toggle_modal(window, cx, |window, cx| {
                GitCloneModal::show(panel, window, cx)
            });
        });
        workspace.register_action(|workspace, _: &git::OpenModifiedFiles, window, cx| {
            open_modified_files(workspace, window, cx);
        });
        workspace.register_action(|workspace, _: &git::RenameBranch, window, cx| {
            rename_current_branch(workspace, window, cx);
        });
        workspace.register_action(
            |workspace, action: &DiffClipboardWithSelectionData, window, cx| {
                if let Some(task) = TextDiffView::open(action, workspace, window, cx) {
                    task.detach();
                };
            },
        );
    })
    .detach();
}

fn open_modified_files(
    workspace: &mut Workspace,
    window: &mut Window,
    cx: &mut Context<Workspace>,
) {
    let Some(panel) = workspace.panel::<git_panel::GitPanel>(cx) else {
        return;
    };
    let modified_paths: Vec<_> = panel.update(cx, |panel, cx| {
        let Some(repo) = panel.active_repository.as_ref() else {
            return Vec::new();
        };
        let repo = repo.read(cx);
        repo.cached_status()
            .filter_map(|entry| {
                if entry.status.is_modified() {
                    repo.repo_path_to_project_path(&entry.repo_path, cx)
                } else {
                    None
                }
            })
            .collect()
    });
    for path in modified_paths {
        workspace.open_path(path, None, true, window, cx).detach();
    }
}

pub fn git_status_icon(status: FileStatus) -> impl IntoElement {
    GitStatusIcon::new(status)
}

struct RenameBranchModal {
    current_branch: SharedString,
    editor: Entity<Editor>,
    repo: Entity<Repository>,
}

impl RenameBranchModal {
    fn new(
        current_branch: String,
        repo: Entity<Repository>,
        window: &mut Window,
        cx: &mut Context<Self>,
    ) -> Self {
        let editor = cx.new(|cx| {
            let mut editor = Editor::single_line(window, cx);
            editor.set_text(current_branch.clone(), window, cx);
            editor
        });
        Self {
            current_branch: current_branch.into(),
            editor,
            repo,
        }
    }

    fn cancel(&mut self, _: &Cancel, _window: &mut Window, cx: &mut Context<Self>) {
        cx.emit(DismissEvent);
    }

    fn confirm(&mut self, _: &Confirm, window: &mut Window, cx: &mut Context<Self>) {
        let new_name = self.editor.read(cx).text(cx);
        if new_name.is_empty() || new_name == self.current_branch.as_ref() {
            cx.emit(DismissEvent);
            return;
        }

        let repo = self.repo.clone();
        let current_branch = self.current_branch.to_string();
        cx.spawn(async move |_, cx| {
            match repo
                .update(cx, |repo, _| {
                    repo.rename_branch(current_branch, new_name.clone())
                })?
                .await
            {
                Ok(Ok(_)) => Ok(()),
                Ok(Err(error)) => Err(error),
                Err(_) => Err(anyhow::anyhow!("Operation was canceled")),
            }
        })
        .detach_and_prompt_err("Failed to rename branch", window, cx, |_, _, _| None);
        cx.emit(DismissEvent);
    }
}

impl EventEmitter<DismissEvent> for RenameBranchModal {}
impl ModalView for RenameBranchModal {}
impl Focusable for RenameBranchModal {
    fn focus_handle(&self, cx: &App) -> FocusHandle {
        self.editor.focus_handle(cx)
    }
}

impl Render for RenameBranchModal {
    fn render(&mut self, _: &mut Window, cx: &mut Context<Self>) -> impl IntoElement {
        v_flex()
            .key_context("RenameBranchModal")
            .on_action(cx.listener(Self::cancel))
            .on_action(cx.listener(Self::confirm))
            .elevation_2(cx)
            .w(rems(34.))
            .child(
                h_flex()
                    .px_3()
                    .pt_2()
                    .pb_1()
                    .w_full()
                    .gap_1p5()
                    .child(Icon::new(IconName::GitBranch).size(IconSize::XSmall))
                    .child(
                        Headline::new(format!("Rename Branch ({})", self.current_branch))
                            .size(HeadlineSize::XSmall),
                    ),
            )
            .child(div().px_3().pb_3().w_full().child(self.editor.clone()))
    }
}

fn rename_current_branch(
    workspace: &mut Workspace,
    window: &mut Window,
    cx: &mut Context<Workspace>,
) {
    let Some(panel) = workspace.panel::<git_panel::GitPanel>(cx) else {
        return;
    };
    let current_branch: Option<String> = panel.update(cx, |panel, cx| {
        let repo = panel.active_repository.as_ref()?;
        let repo = repo.read(cx);
        repo.branch.as_ref().map(|branch| branch.name().to_string())
    });

    let Some(current_branch_name) = current_branch else {
        return;
    };

    let repo = panel.read(cx).active_repository.clone();
    let Some(repo) = repo else {
        return;
    };

    workspace.toggle_modal(window, cx, |window, cx| {
        RenameBranchModal::new(current_branch_name, repo, window, cx)
    });
}

fn render_remote_button(
    id: impl Into<SharedString>,
    branch: &Branch,
    keybinding_target: Option<FocusHandle>,
    show_fetch_button: bool,
) -> Option<impl IntoElement> {
    let id = id.into();
    let upstream = branch.upstream.as_ref();
    match upstream {
        Some(Upstream {
            tracking: UpstreamTracking::Tracked(UpstreamTrackingStatus { ahead, behind }),
            ..
        }) => match (*ahead, *behind) {
            (0, 0) if show_fetch_button => {
                Some(remote_button::render_fetch_button(keybinding_target, id))
            }
            (0, 0) => None,
            (ahead, 0) => Some(remote_button::render_push_button(
                keybinding_target,
                id,
                ahead,
            )),
            (ahead, behind) => Some(remote_button::render_pull_button(
                keybinding_target,
                id,
                ahead,
                behind,
            )),
        },
        Some(Upstream {
            tracking: UpstreamTracking::Gone,
            ..
        }) => Some(remote_button::render_republish_button(
            keybinding_target,
            id,
        )),
        None => Some(remote_button::render_publish_button(keybinding_target, id)),
    }
}

mod remote_button {
    use gpui::{Action, AnyView, ClickEvent, Corner, FocusHandle};
    use ui::{
        App, ButtonCommon, Clickable, ContextMenu, ElementId, FluentBuilder, Icon, IconName,
        IconSize, IntoElement, Label, LabelCommon, LabelSize, LineHeightStyle, ParentElement,
        PopoverMenu, SharedString, SplitButton, Styled, Tooltip, Window, div, h_flex, rems,
    };

    pub fn render_fetch_button(
        keybinding_target: Option<FocusHandle>,
        id: SharedString,
    ) -> SplitButton {
        split_button(
            id,
            "Fetch",
            0,
            0,
            Some(IconName::ArrowCircle),
            keybinding_target.clone(),
            move |_, window, cx| {
                window.dispatch_action(Box::new(git::Fetch), cx);
            },
            move |window, cx| {
                git_action_tooltip(
                    "Fetch updates from remote",
                    &git::Fetch,
                    "git fetch",
                    keybinding_target.clone(),
                    window,
                    cx,
                )
            },
        )
    }

    pub fn render_push_button(
        keybinding_target: Option<FocusHandle>,
        id: SharedString,
        ahead: u32,
    ) -> SplitButton {
        split_button(
            id,
            "Push",
            ahead as usize,
            0,
            None,
            keybinding_target.clone(),
            move |_, window, cx| {
                window.dispatch_action(Box::new(git::Push), cx);
            },
            move |window, cx| {
                git_action_tooltip(
                    "Push committed changes to remote",
                    &git::Push,
                    "git push",
                    keybinding_target.clone(),
                    window,
                    cx,
                )
            },
        )
    }

    pub fn render_pull_button(
        keybinding_target: Option<FocusHandle>,
        id: SharedString,
        ahead: u32,
        behind: u32,
    ) -> SplitButton {
        split_button(
            id,
            "Pull",
            ahead as usize,
            behind as usize,
            None,
            keybinding_target.clone(),
            move |_, window, cx| {
                window.dispatch_action(Box::new(git::Pull), cx);
            },
            move |window, cx| {
                git_action_tooltip(
                    "Pull",
                    &git::Pull,
                    "git pull",
                    keybinding_target.clone(),
                    window,
                    cx,
                )
            },
        )
    }

    pub fn render_publish_button(
        keybinding_target: Option<FocusHandle>,
        id: SharedString,
    ) -> SplitButton {
        split_button(
            id,
            "Publish",
            0,
            0,
            Some(IconName::ExpandUp),
            keybinding_target.clone(),
            move |_, window, cx| {
                window.dispatch_action(Box::new(git::Push), cx);
            },
            move |window, cx| {
                git_action_tooltip(
                    "Publish branch to remote",
                    &git::Push,
                    "git push --set-upstream",
                    keybinding_target.clone(),
                    window,
                    cx,
                )
            },
        )
    }

    pub fn render_republish_button(
        keybinding_target: Option<FocusHandle>,
        id: SharedString,
    ) -> SplitButton {
        split_button(
            id,
            "Republish",
            0,
            0,
            Some(IconName::ExpandUp),
            keybinding_target.clone(),
            move |_, window, cx| {
                window.dispatch_action(Box::new(git::Push), cx);
            },
            move |window, cx| {
                git_action_tooltip(
                    "Re-publish branch to remote",
                    &git::Push,
                    "git push --set-upstream",
                    keybinding_target.clone(),
                    window,
                    cx,
                )
            },
        )
    }

    fn git_action_tooltip(
        label: impl Into<SharedString>,
        action: &dyn Action,
        command: impl Into<SharedString>,
        focus_handle: Option<FocusHandle>,
        window: &mut Window,
        cx: &mut App,
    ) -> AnyView {
        let label = label.into();
        let command = command.into();

        if let Some(handle) = focus_handle {
            Tooltip::with_meta_in(label, Some(action), command, &handle, window, cx)
        } else {
            Tooltip::with_meta(label, Some(action), command, window, cx)
        }
    }

    fn render_git_action_menu(
        id: impl Into<ElementId>,
        keybinding_target: Option<FocusHandle>,
    ) -> impl IntoElement {
        PopoverMenu::new(id.into())
            .trigger(
                ui::ButtonLike::new_rounded_right("split-button-right")
                    .layer(ui::ElevationIndex::ModalSurface)
                    .size(ui::ButtonSize::None)
                    .child(
                        div()
                            .px_1()
                            .child(Icon::new(IconName::ChevronDown).size(IconSize::XSmall)),
                    ),
            )
            .menu(move |window, cx| {
                Some(ContextMenu::build(window, cx, |context_menu, _, _| {
                    context_menu
                        .when_some(keybinding_target.clone(), |el, keybinding_target| {
                            el.context(keybinding_target)
                        })
                        .action("Fetch", git::Fetch.boxed_clone())
                        .action("Fetch From", git::FetchFrom.boxed_clone())
                        .action("Pull", git::Pull.boxed_clone())
                        .separator()
                        .action("Push", git::Push.boxed_clone())
                        .action("Push To", git::PushTo.boxed_clone())
                        .action("Force Push", git::ForcePush.boxed_clone())
                }))
            })
            .anchor(Corner::TopRight)
    }

    #[allow(clippy::too_many_arguments)]
    fn split_button(
        id: SharedString,
        left_label: impl Into<SharedString>,
        ahead_count: usize,
        behind_count: usize,
        left_icon: Option<IconName>,
        keybinding_target: Option<FocusHandle>,
        left_on_click: impl Fn(&ClickEvent, &mut Window, &mut App) + 'static,
        tooltip: impl Fn(&mut Window, &mut App) -> AnyView + 'static,
    ) -> SplitButton {
        fn count(count: usize) -> impl IntoElement {
            h_flex()
                .ml_neg_px()
                .h(rems(0.875))
                .items_center()
                .overflow_hidden()
                .px_0p5()
                .child(
                    Label::new(count.to_string())
                        .size(LabelSize::XSmall)
                        .line_height_style(LineHeightStyle::UiLabel),
                )
        }

        let should_render_counts = left_icon.is_none() && (ahead_count > 0 || behind_count > 0);

        let left = ui::ButtonLike::new_rounded_left(ElementId::Name(
            format!("split-button-left-{}", id).into(),
        ))
        .layer(ui::ElevationIndex::ModalSurface)
        .size(ui::ButtonSize::Compact)
        .when(should_render_counts, |this| {
            this.child(
                h_flex()
                    .ml_neg_0p5()
                    .mr_1()
                    .when(behind_count > 0, |this| {
                        this.child(Icon::new(IconName::ArrowDown).size(IconSize::XSmall))
                            .child(count(behind_count))
                    })
                    .when(ahead_count > 0, |this| {
                        this.child(Icon::new(IconName::ArrowUp).size(IconSize::XSmall))
                            .child(count(ahead_count))
                    }),
            )
        })
        .when_some(left_icon, |this, left_icon| {
            this.child(
                h_flex()
                    .ml_neg_0p5()
                    .mr_1()
                    .child(Icon::new(left_icon).size(IconSize::XSmall)),
            )
        })
        .child(
            div()
                .child(Label::new(left_label).size(LabelSize::Small))
                .mr_0p5(),
        )
        .on_click(left_on_click)
        .tooltip(tooltip);

        let right = render_git_action_menu(
            ElementId::Name(format!("split-button-right-{}", id).into()),
            keybinding_target,
        )
        .into_any_element();

        SplitButton::new(left, right)
    }
}

/// A visual representation of a file's Git status.
#[derive(IntoElement, RegisterComponent)]
pub struct GitStatusIcon {
    status: FileStatus,
}

impl GitStatusIcon {
    pub fn new(status: FileStatus) -> Self {
        Self { status }
    }
}

impl RenderOnce for GitStatusIcon {
    fn render(self, _window: &mut ui::Window, cx: &mut App) -> impl IntoElement {
        let status = self.status;

        let (icon_name, color) = if status.is_conflicted() {
            (
                IconName::Warning,
                cx.theme().colors().version_control_conflict,
            )
        } else if status.is_deleted() {
            (
                IconName::SquareMinus,
                cx.theme().colors().version_control_deleted,
            )
        } else if status.is_modified() {
            (
                IconName::SquareDot,
                cx.theme().colors().version_control_modified,
            )
        } else {
            (
                IconName::SquarePlus,
                cx.theme().colors().version_control_added,
            )
        };

        Icon::new(icon_name).color(Color::Custom(color))
    }
}

// View this component preview using `workspace: open component-preview`
impl Component for GitStatusIcon {
    fn scope() -> ComponentScope {
        ComponentScope::VersionControl
    }

    fn preview(_window: &mut Window, _cx: &mut App) -> Option<AnyElement> {
        fn tracked_file_status(code: StatusCode) -> FileStatus {
            FileStatus::Tracked(git::status::TrackedStatus {
                index_status: code,
                worktree_status: code,
            })
        }

        let modified = tracked_file_status(StatusCode::Modified);
        let added = tracked_file_status(StatusCode::Added);
        let deleted = tracked_file_status(StatusCode::Deleted);
        let conflict = UnmergedStatus {
            first_head: UnmergedStatusCode::Updated,
            second_head: UnmergedStatusCode::Updated,
        }
        .into();

        Some(
            v_flex()
                .gap_6()
                .children(vec![example_group(vec![
                    single_example("Modified", GitStatusIcon::new(modified).into_any_element()),
                    single_example("Added", GitStatusIcon::new(added).into_any_element()),
                    single_example("Deleted", GitStatusIcon::new(deleted).into_any_element()),
                    single_example(
                        "Conflicted",
                        GitStatusIcon::new(conflict).into_any_element(),
                    ),
                ])])
                .into_any_element(),
        )
    }
}

struct GitCloneModal {
    panel: Entity<GitPanel>,
    repo_input: Entity<Editor>,
    focus_handle: FocusHandle,
}

impl GitCloneModal {
    pub fn show(panel: Entity<GitPanel>, window: &mut Window, cx: &mut Context<Self>) -> Self {
        let repo_input = cx.new(|cx| {
            let mut editor = Editor::single_line(window, cx);
            editor.set_placeholder_text("Enter repository URL…", window, cx);
            editor
        });
        let focus_handle = repo_input.focus_handle(cx);

        window.focus(&focus_handle);

        Self {
            panel,
            repo_input,
            focus_handle,
        }
    }
}

impl Focusable for GitCloneModal {
    fn focus_handle(&self, _: &App) -> FocusHandle {
        self.focus_handle.clone()
    }
}

impl Render for GitCloneModal {
    fn render(&mut self, _window: &mut Window, cx: &mut Context<Self>) -> impl IntoElement {
        div()
            .elevation_3(cx)
            .w(rems(34.))
            .flex_1()
            .overflow_hidden()
            .child(
                div()
                    .w_full()
                    .p_2()
                    .border_b_1()
                    .border_color(cx.theme().colors().border_variant)
                    .child(self.repo_input.clone()),
            )
            .child(
                h_flex()
                    .w_full()
                    .p_2()
                    .gap_0p5()
                    .rounded_b_sm()
                    .bg(cx.theme().colors().editor_background)
                    .child(
                        Label::new("Clone a repository from GitHub or other sources.")
                            .color(Color::Muted)
                            .size(LabelSize::Small),
                    )
                    .child(
                        Button::new("learn-more", "Learn More")
                            .label_size(LabelSize::Small)
                            .icon(IconName::ArrowUpRight)
                            .icon_size(IconSize::XSmall)
                            .on_click(|_, _, cx| {
                                cx.open_url("https://github.com/git-guides/git-clone");
                            }),
                    ),
            )
            .on_action(cx.listener(|_, _: &menu::Cancel, _, cx| {
                cx.emit(DismissEvent);
            }))
            .on_action(cx.listener(|this, _: &menu::Confirm, window, cx| {
                let repo = this.repo_input.read(cx).text(cx);
                this.panel.update(cx, |panel, cx| {
                    panel.git_clone(repo, window, cx);
                });
                cx.emit(DismissEvent);
            }))
    }
}

impl EventEmitter<DismissEvent> for GitCloneModal {}

impl ModalView for GitCloneModal {}<|MERGE_RESOLUTION|>--- conflicted
+++ resolved
@@ -3,16 +3,12 @@
 use ::settings::Settings;
 use command_palette_hooks::CommandPaletteFilter;
 use commit_modal::CommitModal;
-<<<<<<< HEAD
-use editor::{Editor, EditorElement, EditorStyle, actions::DiffClipboardWithSelectionData};
+use editor::{Editor, actions::DiffClipboardWithSelectionData};
 use ui::{
     Headline, HeadlineSize, Icon, IconName, IconSize, IntoElement, ParentElement, Render, Styled,
     StyledExt, div, h_flex, rems, v_flex,
 };
 
-=======
-use editor::{Editor, actions::DiffClipboardWithSelectionData};
->>>>>>> db367cc6
 mod blame_ui;
 
 use git::{
@@ -21,13 +17,8 @@
 };
 use git_panel_settings::GitPanelSettings;
 use gpui::{
-<<<<<<< HEAD
     Action, App, Context, DismissEvent, Entity, EventEmitter, FocusHandle, Focusable, SharedString,
-    TextStyle, Window, actions,
-=======
-    Action, App, Context, DismissEvent, Entity, EventEmitter, FocusHandle, Focusable, Window,
-    actions,
->>>>>>> db367cc6
+    Window, actions,
 };
 use menu::{Cancel, Confirm};
 use onboarding::GitOnboardingModal;
