--- conflicted
+++ resolved
@@ -17,11 +17,7 @@
 use theme::ThemeSettings;
 use time::OffsetDateTime;
 use time_format::format_local_timestamp;
-<<<<<<< HEAD
 use ui::{ContextMenu, Divider, prelude::*};
-=======
-use ui::{ContextMenu, Divider, IconButtonShape, prelude::*, tooltip_container};
->>>>>>> 3f3d894c
 use workspace::Workspace;
 
 const GIT_BLAME_MAX_AUTHOR_CHARS_DISPLAYED: usize = 20;
@@ -341,7 +337,6 @@
                                             )
                                             .child(
                                                 IconButton::new("copy-sha-button", IconName::Copy)
-                                                    .shape(IconButtonShape::Square)
                                                     .icon_size(IconSize::Small)
                                                     .icon_color(Color::Muted)
                                                     .on_click(move |_, _, cx| {
@@ -351,30 +346,6 @@
                                                                 sha.to_string(),
                                                             ),
                                                         )
-<<<<<<< HEAD
-                                                        .child(
-                                                            IconButton::new(
-                                                                "copy-sha-button",
-                                                                IconName::Copy,
-                                                            )
-                                                            .icon_size(IconSize::Small)
-                                                            .icon_color(Color::Muted)
-                                                            .on_click(move |_, _, cx| {
-                                                                cx.stop_propagation();
-                                                                cx.write_to_clipboard(
-                                                                    ClipboardItem::new_string(
-                                                                        full_sha.clone(),
-                                                                    ),
-                                                                )
-                                                            }),
-                                                        ),
-                                                ),
-                                        ),
-                                )
-                        }),
-                )
-                .into_any_element(),
-=======
                                                     }),
                                             ),
                                     ),
@@ -382,7 +353,6 @@
                     )
             })
             .into_any_element(),
->>>>>>> 3f3d894c
         )
     }
 
