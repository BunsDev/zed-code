--- conflicted
+++ resolved
@@ -7,13 +7,8 @@
 };
 use cloud_zeta2_prompt::{DEFAULT_MAX_PROMPT_BYTES, PlannedPrompt};
 use edit_prediction_context::{
-<<<<<<< HEAD
-    DeclarationId, EditPredictionContext, EditPredictionContextOptions,
-    EditPredictionExcerptOptions, SimilarSnippetOptions, SyntaxIndex, SyntaxIndexState,
-=======
     DeclarationId, DeclarationStyle, EditPredictionContext, EditPredictionContextOptions,
     EditPredictionExcerptOptions, EditPredictionScoreOptions, SyntaxIndex, SyntaxIndexState,
->>>>>>> 6dc3e643
 };
 use futures::AsyncReadExt as _;
 use futures::channel::{mpsc, oneshot};
@@ -49,22 +44,16 @@
 const MAX_EVENT_COUNT: usize = 16;
 
 pub const DEFAULT_CONTEXT_OPTIONS: EditPredictionContextOptions = EditPredictionContextOptions {
-<<<<<<< HEAD
-=======
     use_imports: true,
->>>>>>> 6dc3e643
     excerpt: EditPredictionExcerptOptions {
         max_bytes: 512,
         min_bytes: 128,
         target_before_cursor_over_total_bytes: 0.5,
     },
-<<<<<<< HEAD
-    similar_snippets: SimilarSnippetOptions::DEFAULT,
-=======
     score: EditPredictionScoreOptions {
         omit_excerpt_overlaps: true,
     },
->>>>>>> 6dc3e643
+    similar_snippets: SimilarSnippetOptions::DEFAULT,
 };
 
 pub const DEFAULT_OPTIONS: ZetaOptions = ZetaOptions {
@@ -543,10 +532,7 @@
                 let Some(context) = EditPredictionContext::gather_context(
                     cursor_point,
                     &snapshot,
-<<<<<<< HEAD
-=======
                     parent_abs_path.as_deref(),
->>>>>>> 6dc3e643
                     &options.context,
                     index_state.as_deref(),
                 ) else {
@@ -849,10 +835,7 @@
             EditPredictionContext::gather_context(
                 cursor_point,
                 &snapshot,
-<<<<<<< HEAD
-=======
                 parent_abs_path.as_deref(),
->>>>>>> 6dc3e643
                 &options.context,
                 index_state.as_deref(),
             )
