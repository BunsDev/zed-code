--- conflicted
+++ resolved
@@ -17,16 +17,14 @@
     /// A color used to indicate a newly created item, such as a new file in
     /// version control, or a new file on disk.
     Created,
-<<<<<<< HEAD
-    Debugger,
-=======
     /// It is highly, HIGHLY recommended not to use this! Using this color
     /// means detaching it from any semantic meaning across themes.
     ///
     /// A custom color specified by an HSLA value.
     Custom(Hsla),
+    /// A color used for all debugger UI elements.
+    Debugger,
     /// A color used to indicate a deleted item, such as a file removed from version control.
->>>>>>> 60c12a8d
     Deleted,
     /// A color used for disabled UI elements or text, like a disabled button or menu item.
     Disabled,
