use editor::Editor;
use gpui::{
<<<<<<< HEAD
    div, uniform_list, Component, Div, ParentComponent, Render, Styled, Task,
    UniformListScrollHandle, View, ViewContext, VisualContext, WindowContext,
=======
    div, uniform_list, Component, Div, MouseButton, ParentElement, Render, StatelessInteractive,
    Styled, Task, UniformListScrollHandle, View, ViewContext, VisualContext, WindowContext,
>>>>>>> 58f9ef99
};
use std::{cmp, sync::Arc};
use ui::{prelude::*, v_stack, Divider, Label, LabelColor};

pub struct Picker<D: PickerDelegate> {
    pub delegate: D,
    scroll_handle: UniformListScrollHandle,
    editor: View<Editor>,
    pending_update_matches: Option<Task<()>>,
    confirm_on_update: Option<bool>,
}

pub trait PickerDelegate: Sized + 'static {
    type ListItem: Component<Picker<Self>>;

    fn match_count(&self) -> usize;
    fn selected_index(&self) -> usize;
    fn set_selected_index(&mut self, ix: usize, cx: &mut ViewContext<Picker<Self>>);

    fn placeholder_text(&self) -> Arc<str>;
    fn update_matches(&mut self, query: String, cx: &mut ViewContext<Picker<Self>>) -> Task<()>;

    fn confirm(&mut self, secondary: bool, cx: &mut ViewContext<Picker<Self>>);
    fn dismissed(&mut self, cx: &mut ViewContext<Picker<Self>>);

    fn render_match(
        &self,
        ix: usize,
        selected: bool,
        cx: &mut ViewContext<Picker<Self>>,
    ) -> Self::ListItem;
}

impl<D: PickerDelegate> Picker<D> {
    pub fn new(delegate: D, cx: &mut ViewContext<Self>) -> Self {
        let editor = cx.build_view(|cx| {
            let mut editor = Editor::single_line(cx);
            editor.set_placeholder_text(delegate.placeholder_text(), cx);
            editor
        });
        cx.subscribe(&editor, Self::on_input_editor_event).detach();
        let mut this = Self {
            delegate,
            editor,
            scroll_handle: UniformListScrollHandle::new(),
            pending_update_matches: None,
            confirm_on_update: None,
        };
        this.update_matches("".to_string(), cx);
        this
    }

    pub fn focus(&self, cx: &mut WindowContext) {
        self.editor.update(cx, |editor, cx| editor.focus(cx));
    }

    fn select_next(&mut self, _: &menu::SelectNext, cx: &mut ViewContext<Self>) {
        let count = self.delegate.match_count();
        if count > 0 {
            let index = self.delegate.selected_index();
            let ix = cmp::min(index + 1, count - 1);
            self.delegate.set_selected_index(ix, cx);
            self.scroll_handle.scroll_to_item(ix);
            cx.notify();
        }
    }

    fn select_prev(&mut self, _: &menu::SelectPrev, cx: &mut ViewContext<Self>) {
        let count = self.delegate.match_count();
        if count > 0 {
            let index = self.delegate.selected_index();
            let ix = index.saturating_sub(1);
            self.delegate.set_selected_index(ix, cx);
            self.scroll_handle.scroll_to_item(ix);
            cx.notify();
        }
    }

    fn select_first(&mut self, _: &menu::SelectFirst, cx: &mut ViewContext<Self>) {
        let count = self.delegate.match_count();
        if count > 0 {
            self.delegate.set_selected_index(0, cx);
            self.scroll_handle.scroll_to_item(0);
            cx.notify();
        }
    }

    fn select_last(&mut self, _: &menu::SelectLast, cx: &mut ViewContext<Self>) {
        let count = self.delegate.match_count();
        if count > 0 {
            self.delegate.set_selected_index(count - 1, cx);
            self.scroll_handle.scroll_to_item(count - 1);
            cx.notify();
        }
    }

    fn cancel(&mut self, _: &menu::Cancel, cx: &mut ViewContext<Self>) {
        self.delegate.dismissed(cx);
    }

    fn confirm(&mut self, _: &menu::Confirm, cx: &mut ViewContext<Self>) {
        if self.pending_update_matches.is_some() {
            self.confirm_on_update = Some(false)
        } else {
            self.delegate.confirm(false, cx);
        }
    }

    fn secondary_confirm(&mut self, _: &menu::SecondaryConfirm, cx: &mut ViewContext<Self>) {
        if self.pending_update_matches.is_some() {
            self.confirm_on_update = Some(true)
        } else {
            self.delegate.confirm(true, cx);
        }
    }

    fn handle_click(&mut self, ix: usize, secondary: bool, cx: &mut ViewContext<Self>) {
        cx.stop_propagation();
        cx.prevent_default();
        self.delegate.set_selected_index(ix, cx);
        self.delegate.confirm(secondary, cx);
    }

    fn on_input_editor_event(
        &mut self,
        _: View<Editor>,
        event: &editor::Event,
        cx: &mut ViewContext<Self>,
    ) {
        if let editor::Event::BufferEdited = event {
            let query = self.editor.read(cx).text(cx);
            self.update_matches(query, cx);
        }
    }

    pub fn update_matches(&mut self, query: String, cx: &mut ViewContext<Self>) {
        let update = self.delegate.update_matches(query, cx);
        self.matches_updated(cx);
        self.pending_update_matches = Some(cx.spawn(|this, mut cx| async move {
            update.await;
            this.update(&mut cx, |this, cx| {
                this.matches_updated(cx);
            })
            .ok();
        }));
    }

    fn matches_updated(&mut self, cx: &mut ViewContext<Self>) {
        let index = self.delegate.selected_index();
        self.scroll_handle.scroll_to_item(index);
        self.pending_update_matches = None;
        if let Some(secondary) = self.confirm_on_update.take() {
            self.delegate.confirm(secondary, cx);
        }
        cx.notify();
    }
}

impl<D: PickerDelegate> Render for Picker<D> {
    type Element = Div<Self>;

    fn render(&mut self, cx: &mut ViewContext<Self>) -> Self::Element {
        div()
            .key_context("picker")
            .size_full()
            .elevation_2(cx)
            .on_action(Self::select_next)
            .on_action(Self::select_prev)
            .on_action(Self::select_first)
            .on_action(Self::select_last)
            .on_action(Self::cancel)
            .on_action(Self::confirm)
            .on_action(Self::secondary_confirm)
            .child(
                v_stack()
                    .py_0p5()
                    .px_1()
                    .child(div().px_1().py_0p5().child(self.editor.clone())),
            )
            .child(Divider::horizontal())
            .when(self.delegate.match_count() > 0, |el| {
                el.child(
                    v_stack()
                        .p_1()
                        .grow()
                        .child(
                            uniform_list("candidates", self.delegate.match_count(), {
                                move |this: &mut Self, visible_range, cx| {
                                    let selected_ix = this.delegate.selected_index();
                                    visible_range
                                        .map(|ix| {
                                            div()
                                                .on_mouse_down(
                                                    MouseButton::Left,
                                                    move |this: &mut Self, event, cx| {
                                                        this.handle_click(
                                                            ix,
                                                            event.modifiers.command,
                                                            cx,
                                                        )
                                                    },
                                                )
                                                .child(this.delegate.render_match(
                                                    ix,
                                                    ix == selected_ix,
                                                    cx,
                                                ))
                                        })
                                        .collect()
                                }
                            })
                            .track_scroll(self.scroll_handle.clone()),
                        )
                        .max_h_72()
                        .overflow_hidden(),
                )
            })
            .when(self.delegate.match_count() == 0, |el| {
                el.child(
                    v_stack().p_1().grow().child(
                        div()
                            .px_1()
                            .child(Label::new("No matches").color(LabelColor::Muted)),
                    ),
                )
            })
    }
}<|MERGE_RESOLUTION|>--- conflicted
+++ resolved
@@ -1,12 +1,7 @@
 use editor::Editor;
 use gpui::{
-<<<<<<< HEAD
-    div, uniform_list, Component, Div, ParentComponent, Render, Styled, Task,
-    UniformListScrollHandle, View, ViewContext, VisualContext, WindowContext,
-=======
-    div, uniform_list, Component, Div, MouseButton, ParentElement, Render, StatelessInteractive,
-    Styled, Task, UniformListScrollHandle, View, ViewContext, VisualContext, WindowContext,
->>>>>>> 58f9ef99
+    div, prelude::*, uniform_list, Component, Div, MouseButton, Render, Task,
+    UniformListScrollHandle, View, ViewContext, WindowContext,
 };
 use std::{cmp, sync::Arc};
 use ui::{prelude::*, v_stack, Divider, Label, LabelColor};
