--- conflicted
+++ resolved
@@ -170,14 +170,6 @@
             .spawn()
             .with_context(|| "failed to spawn command.")?;
 
-<<<<<<< HEAD
-        // give the adapter some time to start std
-        cx.background_executor()
-            .timer(Duration::from_millis(1000))
-            .await;
-
-=======
->>>>>>> b6e677eb
         let stdin = process
             .stdin
             .take()
